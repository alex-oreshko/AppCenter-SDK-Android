<?xml version="1.0" encoding="utf-8"?>
<resources xmlns:tools="http://schemas.android.com/tools" tools:ignore="TypographyDashes">
    <string name="app_secret" tools:ignore="MissingTranslation">9e0d97c1-7838-46d0-9dab-1a0ef66aec6e</string>
    <string name="log_url" tools:ignore="MissingTranslation">https://in-integration.dev.avalanch.es</string>
    <string name="install_url" tools:ignore="MissingTranslation">http://install.appcenter-int.trafficmanager.net</string>
    <string name="api_url" tools:ignore="MissingTranslation">https://appcenter-int.trafficmanager.net/api/v0.1</string>
    <string name="rum_key" tools:ignore="MissingTranslation">0123456789abcdef0123456789abcdff</string>
    <string name="target_id" tools:ignore="MissingTranslation">efebdbed73974ef881b81d43d1398e6b-d0b1aa53-61de-4320-af56-14aa7cd6e801-7197</string>
<<<<<<< HEAD
=======
    <string-array name="target_id_values" tools:ignore="InconsistentArrays,MissingTranslation">
        <item />
        <item>0eac643c981e48e8afeb29d9df5593e1-cb0ac72d-a4c4-41a3-b032-9f5ae7b64460-7166</item>
    </string-array>
    <string-array name="target_id_names" tools:ignore="InconsistentArrays,MissingTranslation">
        <item>Default transmission</item>
        <item>Aria - Sasquatch Android 2</item>
    </string-array>
>>>>>>> 46faac2f
</resources><|MERGE_RESOLUTION|>--- conflicted
+++ resolved
@@ -6,8 +6,6 @@
     <string name="api_url" tools:ignore="MissingTranslation">https://appcenter-int.trafficmanager.net/api/v0.1</string>
     <string name="rum_key" tools:ignore="MissingTranslation">0123456789abcdef0123456789abcdff</string>
     <string name="target_id" tools:ignore="MissingTranslation">efebdbed73974ef881b81d43d1398e6b-d0b1aa53-61de-4320-af56-14aa7cd6e801-7197</string>
-<<<<<<< HEAD
-=======
     <string-array name="target_id_values" tools:ignore="InconsistentArrays,MissingTranslation">
         <item />
         <item>0eac643c981e48e8afeb29d9df5593e1-cb0ac72d-a4c4-41a3-b032-9f5ae7b64460-7166</item>
@@ -16,5 +14,4 @@
         <item>Default transmission</item>
         <item>Aria - Sasquatch Android 2</item>
     </string-array>
->>>>>>> 46faac2f
 </resources>