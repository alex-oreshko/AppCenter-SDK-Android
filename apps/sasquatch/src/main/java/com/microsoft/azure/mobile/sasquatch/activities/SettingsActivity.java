package com.microsoft.azure.mobile.sasquatch.activities;

import android.app.AlertDialog;
import android.content.Context;
import android.content.DialogInterface;
import android.content.SharedPreferences;
import android.os.Bundle;
import android.preference.CheckBoxPreference;
import android.preference.Preference;
import android.preference.PreferenceFragment;
import android.support.annotation.Nullable;
import android.support.v7.app.AppCompatActivity;
import android.text.InputType;
import android.text.TextUtils;
import android.util.Patterns;
import android.widget.BaseAdapter;
import android.widget.EditText;
import android.widget.Toast;

import com.google.firebase.analytics.FirebaseAnalytics;
import com.microsoft.azure.mobile.MobileCenter;
import com.microsoft.azure.mobile.MobileCenterService;
import com.microsoft.azure.mobile.analytics.Analytics;
import com.microsoft.azure.mobile.analytics.AnalyticsPrivateHelper;
import com.microsoft.azure.mobile.crashes.Crashes;
import com.microsoft.azure.mobile.distribute.Distribute;
import com.microsoft.azure.mobile.sasquatch.R;
import com.microsoft.azure.mobile.utils.PrefStorageConstants;
import com.microsoft.azure.mobile.utils.storage.StorageHelper;

import java.lang.reflect.Method;
import java.util.UUID;

import static com.microsoft.azure.mobile.sasquatch.activities.MainActivity.APP_SECRET_KEY;
import static com.microsoft.azure.mobile.sasquatch.activities.MainActivity.FIREBASE_ENABLED_KEY;
import static com.microsoft.azure.mobile.sasquatch.activities.MainActivity.LOG_URL_KEY;

public class SettingsActivity extends AppCompatActivity {

    @Override
    protected void onCreate(@Nullable Bundle savedInstanceState) {
        super.onCreate(savedInstanceState);
        getFragmentManager().beginTransaction()
                .replace(android.R.id.content, new SettingsFragment())
                .commit();
    }

    public static class SettingsFragment extends PreferenceFragment implements SharedPreferences.OnSharedPreferenceChangeListener {

        private static final String UUID_FORMAT_REGEX = "[0-9a-fA-F]{8}-[0-9a-fA-F]{4}-[0-9a-fA-F]{4}-[0-9a-fA-F]{4}-[0-9a-fA-F]{12}";

        @Override
        public void onCreate(Bundle savedInstanceState) {
            super.onCreate(savedInstanceState);
            addPreferencesFromResource(R.xml.settings);
<<<<<<< HEAD
            final CheckBoxPreference analyticsEnabledPreference = (CheckBoxPreference) getPreferenceManager().findPreference(getString(R.string.mobile_center_analytics_state_key));
            final CheckBoxPreference crashesEnabledPreference = (CheckBoxPreference) getPreferenceManager().findPreference(getString(R.string.mobile_center_crashes_state_key));
            final CheckBoxPreference distributeEnabledPreference = (CheckBoxPreference) getPreferenceManager().findPreference(getString(R.string.mobile_center_distribute_state_key));
            final CheckBoxPreference pushEnabledPreference = (CheckBoxPreference) getPreferenceManager().findPreference(getString(R.string.mobile_center_push_state_key));
            final CheckBoxPreference firebaseEnabledPreference = (CheckBoxPreference) getPreferenceManager().findPreference(getString(R.string.mobile_center_push_firebase_state_key));
            initCheckBoxSetting(R.string.mobile_center_state_key, MobileCenter.isEnabled(), R.string.mobile_center_state_summary_enabled, R.string.mobile_center_state_summary_disabled, new HasEnabled() {
=======
            initCheckBoxSetting(R.string.mobile_center_state_key, R.string.mobile_center_state_summary_enabled, R.string.mobile_center_state_summary_disabled, new HasEnabled() {
>>>>>>> 7bf22b03

                @Override
                public void setEnabled(boolean enabled) {
                    MobileCenter.setEnabled(enabled);
                }

                @Override
                public boolean isEnabled() {
                    return MobileCenter.isEnabled();
                }
            });
            initCheckBoxSetting(R.string.mobile_center_analytics_state_key, R.string.mobile_center_analytics_state_summary_enabled, R.string.mobile_center_analytics_state_summary_disabled, new HasEnabled() {

                @Override
                public void setEnabled(boolean enabled) {
                    Analytics.setEnabled(enabled);
                }

                @Override
                public boolean isEnabled() {
                    return Analytics.isEnabled();
                }
            });
            initCheckBoxSetting(R.string.mobile_center_crashes_state_key, R.string.mobile_center_crashes_state_summary_enabled, R.string.mobile_center_crashes_state_summary_disabled, new HasEnabled() {

                @Override
                public void setEnabled(boolean enabled) {
                    Crashes.setEnabled(enabled);
                }

                @Override
                public boolean isEnabled() {
                    return Crashes.isEnabled();
                }
            });
            initCheckBoxSetting(R.string.mobile_center_distribute_state_key, R.string.mobile_center_distribute_state_summary_enabled, R.string.mobile_center_distribute_state_summary_disabled, new HasEnabled() {

                @Override
                public void setEnabled(boolean enabled) {
                    try {
                        Distribute.setEnabled(enabled);
                    } catch (Exception e) {
                        throw new RuntimeException(e);
                    }
                }

                @Override
                public boolean isEnabled() {
                    return Distribute.isEnabled();
                }
            });
<<<<<<< HEAD
            try {

                @SuppressWarnings("unchecked")
                Class<? extends MobileCenterService> push = (Class<? extends MobileCenterService>) Class.forName("com.microsoft.azure.mobile.push.Push");
                final Method isEnabled = push.getMethod("isEnabled");
                final Method setEnabled = push.getMethod("setEnabled", boolean.class);
                initCheckBoxSetting(R.string.mobile_center_push_state_key, (boolean) isEnabled.invoke(null), R.string.mobile_center_push_state_summary_enabled, R.string.mobile_center_push_state_summary_disabled, new HasEnabled() {

                    @Override
                    public void setEnabled(boolean enabled) {
                        try {
                            setEnabled.invoke(null, enabled);
                            pushEnabledPreference.setChecked((boolean) isEnabled.invoke(null));
                        } catch (Exception e) {
                            throw new RuntimeException(e);
                        }
                    }

                    @Override
                    public boolean isEnabled() {
                        try {
                            return (boolean) isEnabled.invoke(null);
                        } catch (Exception e) {
                            throw new RuntimeException(e);
                        }
                    }
                });

                final Method enableFirebaseAnalytics = push.getMethod("enableFirebaseAnalytics", Context.class);
                initCheckBoxSetting(R.string.mobile_center_push_firebase_state_key, isFirebaseEnabled(), R.string.mobile_center_push_firebase_summary_enabled, R.string.mobile_center_push_firebase_summary_disabled, new HasEnabled() {

                    @Override
                    public void setEnabled(boolean enabled) {
                        try {
                            if (enabled) {
                                enableFirebaseAnalytics.invoke(null, getActivity());
                            } else {
                                FirebaseAnalytics.getInstance(getActivity()).setAnalyticsCollectionEnabled(false);
                            }
                            MainActivity.sSharedPreferences.edit().putBoolean(FIREBASE_ENABLED_KEY, enabled).apply();
                            firebaseEnabledPreference.setChecked(true);
                        } catch (Exception e) {
                            throw new RuntimeException(e);
                        }
                    }

                    @Override
                    public boolean isEnabled() {
                        return isFirebaseEnabled();
                    }
                });
            } catch (Exception e) {
                getPreferenceScreen().removePreference(findPreference(getString(R.string.push_key)));
            }
            initCheckBoxSetting(R.string.mobile_center_auto_page_tracking_key, AnalyticsPrivateHelper.isAutoPageTrackingEnabled(), R.string.mobile_center_auto_page_tracking_enabled, R.string.mobile_center_auto_page_tracking_disabled, new HasEnabled() {
=======
            initCheckBoxSetting(R.string.mobile_center_auto_page_tracking_key, R.string.mobile_center_auto_page_tracking_enabled, R.string.mobile_center_auto_page_tracking_disabled, new HasEnabled() {
>>>>>>> 7bf22b03

                @Override
                public boolean isEnabled() {
                    return AnalyticsPrivateHelper.isAutoPageTrackingEnabled();
                }

                @Override
                public void setEnabled(boolean enabled) {
                    AnalyticsPrivateHelper.setAutoPageTrackingEnabled(enabled);
                }
            });
            initClickableSetting(R.string.install_id_key, String.valueOf(MobileCenter.getInstallId()), new Preference.OnPreferenceClickListener() {

                @Override
                public boolean onPreferenceClick(final Preference preference) {
                    final EditText input = new EditText(getActivity());
                    input.setInputType(InputType.TYPE_CLASS_TEXT);
                    input.setText(String.valueOf(MobileCenter.getInstallId()));

                    new AlertDialog.Builder(getActivity()).setTitle(R.string.install_id_title).setView(input)
                            .setPositiveButton(R.string.save, new DialogInterface.OnClickListener() {
                                @Override
                                public void onClick(DialogInterface dialog, int which) {
                                    if (input.getText().toString().matches(UUID_FORMAT_REGEX)) {
                                        UUID uuid = UUID.fromString(input.getText().toString());
                                        StorageHelper.PreferencesStorage.putString(PrefStorageConstants.KEY_INSTALL_ID, uuid.toString());
                                        Toast.makeText(getActivity(), String.format(getActivity().getString(R.string.install_id_changed_format), uuid.toString()), Toast.LENGTH_SHORT).show();
                                    } else {
                                        Toast.makeText(getActivity(), R.string.install_id_invalid, Toast.LENGTH_SHORT).show();
                                    }
                                    preference.setSummary(String.valueOf(MobileCenter.getInstallId()));
                                }
                            })
                            .setNegativeButton(R.string.cancel, null)
                            .create().show();
                    return true;
                }
            });
            initClickableSetting(R.string.app_secret_key, MainActivity.sSharedPreferences.getString(APP_SECRET_KEY, getString(R.string.app_secret)), new Preference.OnPreferenceClickListener() {

                @Override
                public boolean onPreferenceClick(final Preference preference) {
                    final EditText input = new EditText(getActivity());
                    input.setInputType(InputType.TYPE_CLASS_TEXT);
                    input.setText(MainActivity.sSharedPreferences.getString(APP_SECRET_KEY, getString(R.string.app_secret)));

                    new AlertDialog.Builder(getActivity()).setTitle(R.string.app_secret_title).setView(input)
                            .setPositiveButton(R.string.save, new DialogInterface.OnClickListener() {
                                @Override
                                public void onClick(DialogInterface dialog, int which) {
                                    String appSecret = input.getText().toString();
                                    if (!TextUtils.isEmpty(appSecret)) {
                                        setKeyValue(APP_SECRET_KEY, appSecret);
                                        Toast.makeText(getActivity(), String.format(getActivity().getString(R.string.app_secret_changed_format), appSecret), Toast.LENGTH_SHORT).show();
                                    } else {
                                        Toast.makeText(getActivity(), R.string.app_secret_invalid, Toast.LENGTH_SHORT).show();
                                    }
                                    preference.setSummary(MainActivity.sSharedPreferences.getString(APP_SECRET_KEY, null));
                                }
                            })
                            .setNeutralButton(R.string.reset, new DialogInterface.OnClickListener() {
                                @Override
                                public void onClick(DialogInterface dialog, int which) {
                                    String defaultAppSecret = getString(R.string.app_secret);
                                    setKeyValue(APP_SECRET_KEY, defaultAppSecret);
                                    Toast.makeText(getActivity(), String.format(getActivity().getString(R.string.app_secret_changed_format), defaultAppSecret), Toast.LENGTH_SHORT).show();
                                    preference.setSummary(MainActivity.sSharedPreferences.getString(APP_SECRET_KEY, null));
                                }
                            })
                            .setNegativeButton(R.string.cancel, null)
                            .create().show();
                    return true;
                }
            });
            initClickableSetting(R.string.clear_crash_user_confirmation_key, new Preference.OnPreferenceClickListener() {

                @Override
                public boolean onPreferenceClick(Preference preference) {
                    StorageHelper.PreferencesStorage.remove(Crashes.PREF_KEY_ALWAYS_SEND);
                    Toast.makeText(getActivity(), R.string.clear_crash_user_confirmation_toast, Toast.LENGTH_SHORT).show();
                    return true;
                }
            });
            String defaultLogUrl = getString(R.string.log_url);
            final String defaultLogUrlDisplay = TextUtils.isEmpty(defaultLogUrl) ? getString(R.string.log_url_set_to_production) : defaultLogUrl;
            initClickableSetting(R.string.log_url_key, MainActivity.sSharedPreferences.getString(LOG_URL_KEY, defaultLogUrlDisplay), new Preference.OnPreferenceClickListener() {

                @Override
                public boolean onPreferenceClick(final Preference preference) {
                    final EditText input = new EditText(getActivity());
                    input.setInputType(InputType.TYPE_CLASS_TEXT);
                    input.setText(MainActivity.sSharedPreferences.getString(LOG_URL_KEY, null));
                    input.setHint(R.string.log_url_set_to_production);

                    new AlertDialog.Builder(getActivity()).setTitle(R.string.log_url_title).setView(input)
                            .setPositiveButton(R.string.save, new DialogInterface.OnClickListener() {

                                @Override
                                public void onClick(DialogInterface dialog, int which) {
                                    if (Patterns.WEB_URL.matcher(input.getText().toString()).matches()) {
                                        String url = input.getText().toString();
                                        setKeyValue(LOG_URL_KEY, url);
                                        toastUrlChange(url);
                                    } else if (input.getText().toString().isEmpty()) {
                                        setDefaultUrl();
                                    } else {
                                        Toast.makeText(getActivity(), R.string.log_url_invalid, Toast.LENGTH_SHORT).show();
                                    }
                                    preference.setSummary(MainActivity.sSharedPreferences.getString(LOG_URL_KEY, defaultLogUrlDisplay));
                                }
                            })
                            .setNeutralButton(R.string.reset, new DialogInterface.OnClickListener() {

                                @Override
                                public void onClick(DialogInterface dialog, int which) {
                                    setDefaultUrl();
                                    preference.setSummary(MainActivity.sSharedPreferences.getString(LOG_URL_KEY, defaultLogUrlDisplay));
                                }
                            })
                            .setNegativeButton(R.string.cancel, null)
                            .create().show();
                    return true;
                }

                private void setDefaultUrl() {
                    setKeyValue(LOG_URL_KEY, null);
                    toastUrlChange(getString(R.string.log_url));
                }

                private void toastUrlChange(String url) {
                    if (TextUtils.isEmpty(url)) {
                        url = getString(R.string.log_url_production);
                    }
                    Toast.makeText(getActivity(), String.format(getActivity().getString(R.string.log_url_changed_format), url), Toast.LENGTH_SHORT).show();
                }
            });

            /* Register preference change listener. */
            getPreferenceManager().getSharedPreferences()
                    .registerOnSharedPreferenceChangeListener(this);
        }

        @Override
        public void onDestroy() {
            super.onDestroy();

            /* Unregister preference change listener. */
            getPreferenceManager().getSharedPreferences()
                    .unregisterOnSharedPreferenceChangeListener(this);
        }

        @Override
        public void onSharedPreferenceChanged(SharedPreferences sharedPreferences, String key) {

            /* Update other preferences. */
            final BaseAdapter adapter = (BaseAdapter) getPreferenceScreen().getRootAdapter();
            for (int i = 0; i < adapter.getCount(); i++) {
                Preference preference = (Preference) adapter.getItem(i);
                if (preference.getOnPreferenceChangeListener() != null && !key.equals(preference.getKey())) {
                    preference.getOnPreferenceChangeListener().onPreferenceChange(preference, null);
                }
            }
        }

        private void initCheckBoxSetting(int key, final int enabledSummary, final int disabledSummary, final HasEnabled hasEnabled) {
            Preference preference = getPreferenceManager().findPreference(getString(key));
            preference.setOnPreferenceChangeListener(new Preference.OnPreferenceChangeListener() {

                @Override
                public boolean onPreferenceChange(Preference preference, Object newValue) {
                    if (newValue != null) {
                        hasEnabled.setEnabled((Boolean) newValue);
                    }
                    boolean enabled = hasEnabled.isEnabled();
                    if (((CheckBoxPreference) preference).isChecked() != enabled) {
                        preference.setSummary(enabled ? enabledSummary : disabledSummary);
                        ((CheckBoxPreference) preference).setChecked(enabled);
                        return true;
                    }
                    return false;
                }
            });
            boolean enabled = hasEnabled.isEnabled();
            preference.setSummary(enabled ? enabledSummary : disabledSummary);
            ((CheckBoxPreference) preference).setChecked(enabled);
        }

        @SuppressWarnings("SameParameterValue")
        private void initClickableSetting(int key, Preference.OnPreferenceClickListener listener) {
            initClickableSetting(key, null, listener);
        }

        @SuppressWarnings("SameParameterValue")
        private void initClickableSetting(int key, String summary, Preference.OnPreferenceClickListener clickListener) {
            Preference preference = getPreferenceManager().findPreference(getString(key));
            preference.setOnPreferenceClickListener(clickListener);
            if (summary != null) {
                preference.setSummary(summary);
            }
        }

        private void setKeyValue(String key, String value) {
            SharedPreferences.Editor editor = MainActivity.sSharedPreferences.edit();
            if (value == null)
                editor.remove(key);
            else
                editor.putString(key, value);
            editor.apply();
        }

        private boolean isFirebaseEnabled() {
            return MainActivity.sSharedPreferences.getBoolean(FIREBASE_ENABLED_KEY, false);
        }

        private interface HasEnabled {
            boolean isEnabled();

            void setEnabled(boolean enabled);
        }
    }
}<|MERGE_RESOLUTION|>--- conflicted
+++ resolved
@@ -53,16 +53,7 @@
         public void onCreate(Bundle savedInstanceState) {
             super.onCreate(savedInstanceState);
             addPreferencesFromResource(R.xml.settings);
-<<<<<<< HEAD
-            final CheckBoxPreference analyticsEnabledPreference = (CheckBoxPreference) getPreferenceManager().findPreference(getString(R.string.mobile_center_analytics_state_key));
-            final CheckBoxPreference crashesEnabledPreference = (CheckBoxPreference) getPreferenceManager().findPreference(getString(R.string.mobile_center_crashes_state_key));
-            final CheckBoxPreference distributeEnabledPreference = (CheckBoxPreference) getPreferenceManager().findPreference(getString(R.string.mobile_center_distribute_state_key));
-            final CheckBoxPreference pushEnabledPreference = (CheckBoxPreference) getPreferenceManager().findPreference(getString(R.string.mobile_center_push_state_key));
-            final CheckBoxPreference firebaseEnabledPreference = (CheckBoxPreference) getPreferenceManager().findPreference(getString(R.string.mobile_center_push_firebase_state_key));
-            initCheckBoxSetting(R.string.mobile_center_state_key, MobileCenter.isEnabled(), R.string.mobile_center_state_summary_enabled, R.string.mobile_center_state_summary_disabled, new HasEnabled() {
-=======
             initCheckBoxSetting(R.string.mobile_center_state_key, R.string.mobile_center_state_summary_enabled, R.string.mobile_center_state_summary_disabled, new HasEnabled() {
->>>>>>> 7bf22b03
 
                 @Override
                 public void setEnabled(boolean enabled) {
@@ -114,20 +105,18 @@
                     return Distribute.isEnabled();
                 }
             });
-<<<<<<< HEAD
             try {
 
                 @SuppressWarnings("unchecked")
                 Class<? extends MobileCenterService> push = (Class<? extends MobileCenterService>) Class.forName("com.microsoft.azure.mobile.push.Push");
                 final Method isEnabled = push.getMethod("isEnabled");
                 final Method setEnabled = push.getMethod("setEnabled", boolean.class);
-                initCheckBoxSetting(R.string.mobile_center_push_state_key, (boolean) isEnabled.invoke(null), R.string.mobile_center_push_state_summary_enabled, R.string.mobile_center_push_state_summary_disabled, new HasEnabled() {
+                initCheckBoxSetting(R.string.mobile_center_push_state_key, R.string.mobile_center_push_state_summary_enabled, R.string.mobile_center_push_state_summary_disabled, new HasEnabled() {
 
                     @Override
                     public void setEnabled(boolean enabled) {
                         try {
                             setEnabled.invoke(null, enabled);
-                            pushEnabledPreference.setChecked((boolean) isEnabled.invoke(null));
                         } catch (Exception e) {
                             throw new RuntimeException(e);
                         }
@@ -144,7 +133,7 @@
                 });
 
                 final Method enableFirebaseAnalytics = push.getMethod("enableFirebaseAnalytics", Context.class);
-                initCheckBoxSetting(R.string.mobile_center_push_firebase_state_key, isFirebaseEnabled(), R.string.mobile_center_push_firebase_summary_enabled, R.string.mobile_center_push_firebase_summary_disabled, new HasEnabled() {
+                initCheckBoxSetting(R.string.mobile_center_push_firebase_state_key, R.string.mobile_center_push_firebase_summary_enabled, R.string.mobile_center_push_firebase_summary_disabled, new HasEnabled() {
 
                     @Override
                     public void setEnabled(boolean enabled) {
@@ -155,7 +144,6 @@
                                 FirebaseAnalytics.getInstance(getActivity()).setAnalyticsCollectionEnabled(false);
                             }
                             MainActivity.sSharedPreferences.edit().putBoolean(FIREBASE_ENABLED_KEY, enabled).apply();
-                            firebaseEnabledPreference.setChecked(true);
                         } catch (Exception e) {
                             throw new RuntimeException(e);
                         }
@@ -169,10 +157,7 @@
             } catch (Exception e) {
                 getPreferenceScreen().removePreference(findPreference(getString(R.string.push_key)));
             }
-            initCheckBoxSetting(R.string.mobile_center_auto_page_tracking_key, AnalyticsPrivateHelper.isAutoPageTrackingEnabled(), R.string.mobile_center_auto_page_tracking_enabled, R.string.mobile_center_auto_page_tracking_disabled, new HasEnabled() {
-=======
             initCheckBoxSetting(R.string.mobile_center_auto_page_tracking_key, R.string.mobile_center_auto_page_tracking_enabled, R.string.mobile_center_auto_page_tracking_disabled, new HasEnabled() {
->>>>>>> 7bf22b03
 
                 @Override
                 public boolean isEnabled() {
