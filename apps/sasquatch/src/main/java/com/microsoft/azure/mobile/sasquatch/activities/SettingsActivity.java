--- conflicted
+++ resolved
@@ -205,13 +205,9 @@
                     return true;
                 }
             });
-<<<<<<< HEAD
-            String defaultServerUrl = getString(R.string.server_url);
-            final String defaultServerUrlDisplay = TextUtils.isEmpty(defaultServerUrl) ? getString(R.string.server_url_production) : defaultServerUrl;
-            initClickableSetting(R.string.server_url_key, MainActivity.sSharedPreferences.getString(SERVER_URL_KEY, defaultServerUrlDisplay), new Preference.OnPreferenceClickListener() {
-=======
-            initClickableSetting(R.string.log_url_key, MainActivity.sSharedPreferences.getString(LOG_URL_KEY, getString(R.string.log_url_production)), new Preference.OnPreferenceClickListener() {
->>>>>>> 12e7a0b3
+            String defaultServerUrl = getString(R.string.log_url);
+            final String defaultServerUrlDisplay = TextUtils.isEmpty(defaultServerUrl) ? getString(R.string.log_url_production) : defaultServerUrl;
+            initClickableSetting(R.string.log_url_key, MainActivity.sSharedPreferences.getString(LOG_URL_KEY, defaultServerUrlDisplay), new Preference.OnPreferenceClickListener() {
 
                 @Override
                 public boolean onPreferenceClick(final Preference preference) {
@@ -234,11 +230,7 @@
                                     } else {
                                         Toast.makeText(getActivity(), R.string.log_url_invalid, Toast.LENGTH_SHORT).show();
                                     }
-<<<<<<< HEAD
-                                    preference.setSummary(MainActivity.sSharedPreferences.getString(SERVER_URL_KEY, defaultServerUrlDisplay));
-=======
-                                    preference.setSummary(MainActivity.sSharedPreferences.getString(LOG_URL_KEY, getString(R.string.log_url_production)));
->>>>>>> 12e7a0b3
+                                    preference.setSummary(MainActivity.sSharedPreferences.getString(LOG_URL_KEY, defaultServerUrlDisplay));
                                 }
                             })
                             .setNeutralButton(R.string.reset, new DialogInterface.OnClickListener() {
@@ -246,11 +238,7 @@
                                 @Override
                                 public void onClick(DialogInterface dialog, int which) {
                                     setProductionUrl();
-<<<<<<< HEAD
-                                    preference.setSummary(MainActivity.sSharedPreferences.getString(SERVER_URL_KEY, defaultServerUrlDisplay));
-=======
-                                    preference.setSummary(MainActivity.sSharedPreferences.getString(LOG_URL_KEY, getString(R.string.log_url_production)));
->>>>>>> 12e7a0b3
+                                    preference.setSummary(MainActivity.sSharedPreferences.getString(LOG_URL_KEY, defaultServerUrlDisplay));
                                 }
                             })
                             .setNegativeButton(R.string.cancel, null)
