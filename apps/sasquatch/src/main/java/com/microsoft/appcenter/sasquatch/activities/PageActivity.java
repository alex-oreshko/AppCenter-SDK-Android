--- conflicted
+++ resolved
@@ -7,16 +7,12 @@
 public class PageActivity extends LogActivity {
 
     @Override
-<<<<<<< HEAD
-    protected void trackLog(String name, Map<String, String> properties) {
-=======
     int getLayoutId() {
         return R.layout.activity_page;
     }
 
     @Override
     void trackLog(String name, Map<String, String> properties) {
->>>>>>> 62ab6ade
         AnalyticsPrivateHelper.trackPage(name, properties);
     }
 }