package com.microsoft.appcenter.crashes;

import android.annotation.SuppressLint;
import android.content.Context;
import android.support.annotation.NonNull;
import android.support.annotation.Nullable;
import android.support.annotation.VisibleForTesting;

import com.microsoft.appcenter.AbstractAppCenterService;
import com.microsoft.appcenter.Constants;
import com.microsoft.appcenter.SessionContext;
import com.microsoft.appcenter.channel.Channel;
import com.microsoft.appcenter.crashes.ingestion.models.ErrorAttachmentLog;
import com.microsoft.appcenter.crashes.ingestion.models.Exception;
import com.microsoft.appcenter.crashes.ingestion.models.HandledErrorLog;
import com.microsoft.appcenter.crashes.ingestion.models.ManagedErrorLog;
import com.microsoft.appcenter.crashes.ingestion.models.json.ErrorAttachmentLogFactory;
import com.microsoft.appcenter.crashes.ingestion.models.json.HandledErrorLogFactory;
import com.microsoft.appcenter.crashes.ingestion.models.json.ManagedErrorLogFactory;
import com.microsoft.appcenter.crashes.model.ErrorReport;
import com.microsoft.appcenter.crashes.model.NativeException;
import com.microsoft.appcenter.crashes.model.TestCrashException;
import com.microsoft.appcenter.crashes.utils.ErrorLogHelper;
import com.microsoft.appcenter.ingestion.models.Log;
import com.microsoft.appcenter.ingestion.models.json.DefaultLogSerializer;
import com.microsoft.appcenter.ingestion.models.json.LogFactory;
import com.microsoft.appcenter.ingestion.models.json.LogSerializer;
import com.microsoft.appcenter.utils.AppCenterLog;
import com.microsoft.appcenter.utils.DeviceInfoHelper;
import com.microsoft.appcenter.utils.HandlerUtils;
import com.microsoft.appcenter.utils.async.AppCenterFuture;
import com.microsoft.appcenter.utils.async.DefaultAppCenterFuture;
import com.microsoft.appcenter.utils.storage.StorageHelper;

import org.json.JSONException;

import java.io.File;
import java.io.IOException;
import java.util.ArrayList;
import java.util.Collection;
import java.util.Collections;
import java.util.Date;
import java.util.HashMap;
import java.util.Iterator;
import java.util.LinkedHashMap;
import java.util.Map;
import java.util.UUID;

/**
 * Crashes service.
 */
@SuppressWarnings("WeakerAccess")
public class Crashes extends AbstractAppCenterService {

    /**
     * Constant for SEND crash report.
     */
    public static final int SEND = 0;

    /**
     * Constant for DO NOT SEND crash report.
     */
    public static final int DONT_SEND = 1;

    /**
     * Constant for ALWAYS SEND crash reports.
     */
    public static final int ALWAYS_SEND = 2;

    /**
     * Preference storage key for ALWAYS SEND.
     */
    @VisibleForTesting
    public static final String PREF_KEY_ALWAYS_SEND = "com.microsoft.appcenter.crashes.always.send";

    /**
     * Group for sending logs.
     */
    @VisibleForTesting
    static final String ERROR_GROUP = "groupErrors";

    /**
     * Name of the service.
     */
    private static final String SERVICE_NAME = "Crashes";

    /**
     * TAG used in logging for Crashes.
     */
    public static final String LOG_TAG = AppCenterLog.LOG_TAG + SERVICE_NAME;

    /**
     * Max allowed attachments per crash.
     */
    private static final int MAX_ATTACHMENT_PER_CRASH = 2;

    /**
     * Default crashes listener.
     */
    private static final CrashesListener DEFAULT_ERROR_REPORTING_LISTENER = new DefaultCrashesListener();

    /**
     * Singleton.
     */
    @SuppressLint("StaticFieldLeak")
    private static Crashes sInstance = null;

    /**
     * Log factories managed by this service.
     */
    private final Map<String, LogFactory> mFactories;

    /**
     * Crash reports not processed yet.
     */
    private final Map<UUID, ErrorLogReport> mUnprocessedErrorReports;

    /**
     * Cache for reports that are queued to channel but not yet sent.
     */
    private final Map<UUID, ErrorLogReport> mErrorReportCache;

    /**
     * Log serializer.
     */
    private LogSerializer mLogSerializer;

    /**
     * Application context.
     */
    private Context mContext;

    /**
     * Timestamp of initialization.
     */
    private long mInitializeTimestamp;

    /**
     * Crash handler.
     */
    private UncaughtExceptionHandler mUncaughtExceptionHandler;

    /**
     * Custom crashes listener.
     */
    private CrashesListener mCrashesListener;

    /**
     * ErrorReport for the last session.
     */
    private ErrorReport mLastSessionErrorReport;

    /**
     * Flag to remember whether we already saved uncaught exception or not.
     */
    private boolean mSavedUncaughtException;

    /**
     * Automatic processing flag (automatic is the default).
     */
    private boolean mAutomaticProcessing = true;

    /**
     * Init.
     */
    private Crashes() {
        mFactories = new HashMap<>();
        mFactories.put(ManagedErrorLog.TYPE, ManagedErrorLogFactory.getInstance());
        mFactories.put(HandledErrorLog.TYPE, HandledErrorLogFactory.getInstance());
        mFactories.put(ErrorAttachmentLog.TYPE, ErrorAttachmentLogFactory.getInstance());
        mLogSerializer = new DefaultLogSerializer();
        mLogSerializer.addLogFactory(ManagedErrorLog.TYPE, ManagedErrorLogFactory.getInstance());
        mLogSerializer.addLogFactory(ErrorAttachmentLog.TYPE, ErrorAttachmentLogFactory.getInstance());
        mCrashesListener = DEFAULT_ERROR_REPORTING_LISTENER;
        mUnprocessedErrorReports = new LinkedHashMap<>();
        mErrorReportCache = new LinkedHashMap<>();
    }

    @NonNull
    public static synchronized Crashes getInstance() {
        if (sInstance == null) {
            sInstance = new Crashes();
        }
        return sInstance;
    }

    @VisibleForTesting
    static synchronized void unsetInstance() {
        sInstance = null;
    }

    /**
     * Check whether Crashes service is enabled or not.
     *
     * @return future with result being <code>true</code> if enabled, <code>false</code> otherwise.
     * @see AppCenterFuture
     */
    public static AppCenterFuture<Boolean> isEnabled() {
        return getInstance().isInstanceEnabledAsync();
    }

    /**
     * Enable or disable Crashes service.
     *
     * @param enabled <code>true</code> to enable, <code>false</code> to disable.
     * @return future with null result to monitor when the operation completes.
     */
    public static AppCenterFuture<Void> setEnabled(boolean enabled) {
        return getInstance().setInstanceEnabledAsync(enabled);
    }

    /**
     * Track an exception.
     * TODO the backend does not support that service yet, will be public method later.
     *
     * @param throwable An exception.
     */
    @SuppressWarnings("SameParameterValue")
    static void trackException(@NonNull Throwable throwable) {
        trackException(throwable, null);
    }

    /**
     * Track a custom exception with name and optional properties.
     * The name parameter can not be null or empty. Maximum allowed length = 256.
     * The properties parameter maximum item count = 5.
     * The properties keys can not be null or empty, maximum allowed key length = 64.
     * The properties values can not be null, maximum allowed value length = 64.
     * Any length of name/keys/values that are longer than each limit will be truncated.
     * TODO the backend does not support that service yet, will be public method later.
     *
     * @param throwable An exception.
     * @param properties Optional properties.
     */
    static void trackException(@NonNull Throwable throwable, Map<String, String> properties) {
        Map<String, String> validatedProperties = ErrorLogHelper.validateProperties(properties, "HandledError");
        getInstance().queueException(throwable, validatedProperties);
    }

    /**
     * Generates crash for test purpose.
     */
    public static void generateTestCrash() {
        if (Constants.APPLICATION_DEBUGGABLE) {
            throw new TestCrashException();
        } else {
            AppCenterLog.warn(LOG_TAG, "The application is not debuggable so SDK won't generate test crash");
        }
    }

    /**
     * Sets a crashes listener.
     *
     * @param listener The custom crashes listener.
     */
    public static void setListener(CrashesListener listener) {
        getInstance().setInstanceListener(listener);
    }

    /**
     * Get the path where NDK minidump files should be created.
     * <p>
     * TODO this API is yet not public as backend is not ready for this feature.
     *
     * @return path where minidump files should be created.
     */
    @SuppressWarnings("unusued")
    protected static AppCenterFuture<String> getMinidumpDirectory() {
        return getInstance().getNewMinidumpDirectoryAsync();
    }

    /**
     * Notifies SDK with a confirmation to handle the crash report.
     *
     * @param userConfirmation A user confirmation. Should be one of {@link #SEND}, {@link #DONT_SEND} or {@link #ALWAYS_SEND}
     * @see #SEND
     * @see #DONT_SEND
     * @see #ALWAYS_SEND
     */
    public static void notifyUserConfirmation(@UserConfirmationDef int userConfirmation) {
        getInstance().handleUserConfirmation(userConfirmation);
    }

    /**
     * Check whether the app crashed in its last session.
     *
     * @return future with result being <code>true</code> if there was a crash in the last session, <code>false</code> otherwise.
     * @see AppCenterFuture
     */
    public static AppCenterFuture<Boolean> hasCrashedInLastSession() {
        return getInstance().hasInstanceCrashedInLastSession();
    }

    /**
     * Provides information about any available crash report from the last session, if it crashed.
     *
     * @return future with result being the crash report from last session or null if there wasn't one.
     * @see AppCenterFuture
     */
    public static AppCenterFuture<ErrorReport> getLastSessionCrashReport() {
        return getInstance().getInstanceLastSessionCrashReport();
    }

    /**
     * Implements {@link #getMinidumpDirectory()} at instance level.
     */
    private synchronized AppCenterFuture<String> getNewMinidumpDirectoryAsync() {
        final DefaultAppCenterFuture<String> future = new DefaultAppCenterFuture<>();
        postAsyncGetter(new Runnable() {

            @Override
            public void run() {
                future.complete(ErrorLogHelper.getNewMinidumpDirectory().getAbsolutePath());
            }
        }, future, null);
        return future;
    }

    /**
     * Implements {@link #hasCrashedInLastSession()} at instance level.
     */
    private synchronized AppCenterFuture<Boolean> hasInstanceCrashedInLastSession() {
        final DefaultAppCenterFuture<Boolean> future = new DefaultAppCenterFuture<>();
        postAsyncGetter(new Runnable() {

            @Override
            public void run() {
                future.complete(mLastSessionErrorReport != null);
            }
        }, future, false);
        return future;
    }

    /**
     * Implements {@link #getLastSessionCrashReport()} at instance level.
     */
    private synchronized AppCenterFuture<ErrorReport> getInstanceLastSessionCrashReport() {
        final DefaultAppCenterFuture<ErrorReport> future = new DefaultAppCenterFuture<>();
        postAsyncGetter(new Runnable() {

            @Override
            public void run() {
                future.complete(mLastSessionErrorReport);
            }
        }, future, null);
        return future;
    }


    @Override
    protected synchronized void applyEnabledState(boolean enabled) {
        initialize();
        if (!enabled) {
            for (File file : ErrorLogHelper.getErrorStorageDirectory().listFiles()) {
                AppCenterLog.debug(LOG_TAG, "Deleting file " + file);
                if (!file.delete()) {
                    AppCenterLog.warn(LOG_TAG, "Failed to delete file " + file);
                }
            }
            AppCenterLog.info(LOG_TAG, "Deleted crashes local files");
        }
    }

    @Override
<<<<<<< HEAD
    public synchronized void onStarted(@NonNull Context context, @NonNull String appSecret, String transmissionTargetToken, @NonNull Channel channel) {
=======
    public synchronized void onStarted(@NonNull Context context, String appSecret, String transmissionTargetToken, @NonNull Channel channel) {
>>>>>>> 303d727f
        mContext = context;
        super.onStarted(context, appSecret, transmissionTargetToken, channel);
        if (isInstanceEnabled()) {
            processPendingErrors();
        } else {
            initialize();
        }
    }

    @Override
    public Map<String, LogFactory> getLogFactories() {
        return mFactories;
    }

    @Override
    protected String getGroupName() {
        return ERROR_GROUP;
    }

    @Override
    public String getServiceName() {
        return SERVICE_NAME;
    }

    @Override
    protected String getLoggerTag() {
        return LOG_TAG;
    }

    @Override
    protected int getTriggerCount() {
        return 1;
    }

    @Override
    protected Channel.GroupListener getChannelListener() {
        return new Channel.GroupListener() {

            /** Process callback (template method) */
            private void processCallback(final Log log, final CallbackProcessor callbackProcessor) {
                post(new Runnable() {

                    @Override
                    public void run() {
                        if (log instanceof ManagedErrorLog) {
                            ManagedErrorLog errorLog = (ManagedErrorLog) log;
                            final ErrorReport report = buildErrorReport(errorLog);
                            UUID id = errorLog.getId();
                            if (report != null) {

                                /* Clean up before calling callbacks if requested. */
                                if (callbackProcessor.shouldDeleteThrowable()) {
                                    removeStoredThrowable(id);
                                }

                                /* Call back. */
                                HandlerUtils.runOnUiThread(new Runnable() {

                                    @Override
                                    public void run() {
                                        callbackProcessor.onCallBack(report);
                                    }
                                });
                            } else {
                                AppCenterLog.warn(LOG_TAG, "Cannot find crash report for the error log: " + id);
                            }
                        } else if (!(log instanceof ErrorAttachmentLog) && !(log instanceof HandledErrorLog)) {
                            AppCenterLog.warn(LOG_TAG, "A different type of log comes to crashes: " + log.getClass().getName());
                        }
                    }
                });
            }

            @Override
            public void onBeforeSending(Log log) {
                processCallback(log, new CallbackProcessor() {

                    @Override
                    public boolean shouldDeleteThrowable() {
                        return false;
                    }

                    @Override
                    public void onCallBack(ErrorReport report) {
                        mCrashesListener.onBeforeSending(report);
                    }
                });
            }

            @Override
            public void onSuccess(Log log) {
                processCallback(log, new CallbackProcessor() {

                    @Override
                    public boolean shouldDeleteThrowable() {
                        return true;
                    }

                    @Override
                    public void onCallBack(ErrorReport report) {
                        mCrashesListener.onSendingSucceeded(report);
                    }
                });
            }

            @Override
            public void onFailure(Log log, final java.lang.Exception e) {
                processCallback(log, new CallbackProcessor() {

                    @Override
                    public boolean shouldDeleteThrowable() {
                        return true;
                    }

                    @Override
                    public void onCallBack(ErrorReport report) {
                        mCrashesListener.onSendingFailed(report, e);
                    }
                });
            }
        };
    }

    /**
     * Get initialization timestamp.
     *
     * @return initialization timestamp expressed using {@link System#currentTimeMillis()}.
     */
    @VisibleForTesting
    synchronized long getInitializeTimestamp() {
        return mInitializeTimestamp;
    }

    /**
     * Send an handled exception.
     *
     * @param throwable An handled exception.
     * @param properties optional properties.
     */
    private synchronized void queueException(@NonNull final Throwable throwable, Map<String, String> properties) {
        queueException(new ExceptionModelBuilder() {

            @Override
            public com.microsoft.appcenter.crashes.ingestion.models.Exception buildExceptionModel() {
                return ErrorLogHelper.getModelExceptionFromThrowable(throwable);
            }
        }, properties);
    }

    /**
     * Send an handled exception (used by wrapper SDKs).
     *
     * @param modelException An handled exception already in JSON model form.
     * @param properties optional properties.
     */
    synchronized void queueException(@NonNull final com.microsoft.appcenter.crashes.ingestion.models.Exception modelException, Map<String, String> properties) {
        queueException(new ExceptionModelBuilder() {

            @Override
            public com.microsoft.appcenter.crashes.ingestion.models.Exception buildExceptionModel() {
                return modelException;
            }
        }, properties);
    }

    private synchronized void queueException(@NonNull final ExceptionModelBuilder exceptionModelBuilder, final Map<String, String> properties) {
        post(new Runnable() {

            @Override
            public void run() {
                HandledErrorLog errorLog = new HandledErrorLog();
                errorLog.setId(UUID.randomUUID());
                errorLog.setException(exceptionModelBuilder.buildExceptionModel());
                errorLog.setProperties(properties);
                mChannel.enqueue(errorLog, ERROR_GROUP);
            }
        });
    }

    private void initialize() {
        boolean enabled = isInstanceEnabled();
        mInitializeTimestamp = enabled ? System.currentTimeMillis() : -1;
        if (!enabled) {
            if (mUncaughtExceptionHandler != null) {
                mUncaughtExceptionHandler.unregister();
                mUncaughtExceptionHandler = null;
            }
        } else {

            /* Register Java crash handler. */
            mUncaughtExceptionHandler = new UncaughtExceptionHandler();
            mUncaughtExceptionHandler.register();

            /* Convert minidump files to App Center crash files. */
            for (File logFile : ErrorLogHelper.getNewMinidumpFiles()) {

                /* Create missing files from the native crash that we detected. */
                AppCenterLog.debug(LOG_TAG, "Process pending minidump file: " + logFile);
                long minidumpDate = logFile.lastModified();
                File dest = new File(ErrorLogHelper.getPendingMinidumpDirectory(), logFile.getName());
                NativeException nativeException = new NativeException();
                Exception modelException = new Exception();
                modelException.setType("minidump");
                modelException.setWrapperSdkName(Constants.WRAPPER_SDK_NAME_NDK);
                modelException.setStackTrace(dest.getPath());
                ManagedErrorLog errorLog = new ManagedErrorLog();
                errorLog.setException(modelException);
                errorLog.setTimestamp(new Date(minidumpDate));
                errorLog.setFatal(true);
                errorLog.setId(UUID.randomUUID());

                /* Lookup app launch timestamp in session history. */
                SessionContext.SessionInfo session = SessionContext.getInstance().getSessionAt(minidumpDate);
                if (session != null && session.getAppLaunchTimestamp() <= minidumpDate) {
                    errorLog.setAppLaunchTimestamp(new Date(session.getAppLaunchTimestamp()));
                } else {

                    /*
                     * Fall back to log date if app launch timestamp information lost
                     * or in the future compared to crash time.
                     * This also covers the case where app launches then crashes within 1s:
                     * app launch timestamp would have ms accuracy while minidump file is without
                     * ms, in that case we also falls back to log timestamp
                     * (this would be same result as truncating ms).
                     */
                    errorLog.setAppLaunchTimestamp(errorLog.getTimestamp());
                }

                /*
                 * TODO The following properties are placeholders because fields are required.
                 * They should be removed from schema as not used by server.
                 */
                errorLog.setProcessId(0);
                errorLog.setProcessName("");

                /*
                 * TODO device properties are read after restart contrary to Java crashes.
                 * We should have a device property history like we did for session to fix that issue.
                 * The main issue with the current code is that app version can change between crash and reporting.
                 */
                try {
                    errorLog.setDevice(DeviceInfoHelper.getDeviceInfo(mContext));
                    errorLog.getDevice().setWrapperSdkName(Constants.WRAPPER_SDK_NAME_NDK);
                    saveErrorLogFiles(nativeException, errorLog);
                    if (!logFile.renameTo(dest)) {
                        throw new IOException("Failed to move file");
                    }
                } catch (java.lang.Exception e) {

                    //noinspection ResultOfMethodCallIgnored
                    logFile.delete();
                    removeAllStoredErrorLogFiles(errorLog.getId());
                    AppCenterLog.error(LOG_TAG, "Failed to process new minidump file: " + logFile, e);
                }
            }

            /* Check last session crash. */
            File logFile = ErrorLogHelper.getLastErrorLogFile();
            if (logFile != null) {
                AppCenterLog.debug(LOG_TAG, "Processing crash report for the last session.");
                String logFileContents = StorageHelper.InternalStorage.read(logFile);
                if (logFileContents == null) {
                    AppCenterLog.error(LOG_TAG, "Error reading last session error log.");
                } else {
                    try {
                        ManagedErrorLog log = (ManagedErrorLog) mLogSerializer.deserializeLog(logFileContents);
                        mLastSessionErrorReport = buildErrorReport(log);
                        AppCenterLog.debug(LOG_TAG, "Processed crash report for the last session.");
                    } catch (JSONException e) {
                        AppCenterLog.error(LOG_TAG, "Error parsing last session error log.", e);
                    }
                }
            }
        }
    }

    private void processPendingErrors() {
        for (File logFile : ErrorLogHelper.getStoredErrorLogFiles()) {
            AppCenterLog.debug(LOG_TAG, "Process pending error file: " + logFile);
            String logfileContents = StorageHelper.InternalStorage.read(logFile);
            if (logfileContents != null) {
                try {
                    ManagedErrorLog log = (ManagedErrorLog) mLogSerializer.deserializeLog(logfileContents);
                    UUID id = log.getId();
                    ErrorReport report = buildErrorReport(log);
                    if (report == null) {
                        removeAllStoredErrorLogFiles(id);
                    } else if (!mAutomaticProcessing || mCrashesListener.shouldProcess(report)) {
                        if (!mAutomaticProcessing) {
                            AppCenterLog.debug(LOG_TAG, "CrashesListener.shouldProcess returned true, continue processing log: " + id.toString());
                        }
                        mUnprocessedErrorReports.put(id, mErrorReportCache.get(id));
                    } else {
                        AppCenterLog.debug(LOG_TAG, "CrashesListener.shouldProcess returned false, clean up and ignore log: " + id.toString());
                        removeAllStoredErrorLogFiles(id);
                    }
                } catch (JSONException e) {
                    AppCenterLog.error(LOG_TAG, "Error parsing error log", e);
                }
            }
        }

        /* If automatic processing is enabled. */
        if (mAutomaticProcessing) {

            /* Proceed to check if user confirmation is needed. */
            sendCrashReportsOrAwaitUserConfirmation();
        }
    }

    /**
     * Send crashes or wait for user confirmation (either via callback or explicit call in manual processing).
     *
     * @return true if always send was persisted, false otherwise.
     */
    private boolean sendCrashReportsOrAwaitUserConfirmation() {

        /* Handle user confirmation in UI thread. */
        final boolean alwaysSend = StorageHelper.PreferencesStorage.getBoolean(PREF_KEY_ALWAYS_SEND, false);
        HandlerUtils.runOnUiThread(new Runnable() {

            @Override
            public void run() {

                /* If we still have crashes to send after filtering. */
                if (mUnprocessedErrorReports.size() > 0) {

                    /* Check for always send: this bypasses user confirmation callback. */
                    if (alwaysSend) {
                        AppCenterLog.debug(LOG_TAG, "The flag for user confirmation is set to ALWAYS_SEND, will send logs.");
                        handleUserConfirmation(SEND);
                        return;
                    }

                    /* For disabled automatic processing, we don't call listener. */
                    if (!mAutomaticProcessing) {
                        AppCenterLog.debug(LOG_TAG, "Automatic processing disabled, will wait for explicit user confirmation.");
                        return;
                    }

                    /* Check via listener if should wait for user confirmation. */
                    if (!mCrashesListener.shouldAwaitUserConfirmation()) {
                        AppCenterLog.debug(LOG_TAG, "CrashesListener.shouldAwaitUserConfirmation returned false, will send logs.");
                        handleUserConfirmation(SEND);
                    } else {
                        AppCenterLog.debug(LOG_TAG, "CrashesListener.shouldAwaitUserConfirmation returned true, wait sending logs.");
                    }
                }
            }
        });
        return alwaysSend;
    }

    private void removeAllStoredErrorLogFiles(UUID id) {
        ErrorLogHelper.removeStoredErrorLogFile(id);
        removeStoredThrowable(id);
    }

    private void removeStoredThrowable(UUID id) {
        mErrorReportCache.remove(id);
        WrapperSdkExceptionManager.deleteWrapperExceptionData(id);
        ErrorLogHelper.removeStoredThrowableFile(id);
    }

    @VisibleForTesting
    UncaughtExceptionHandler getUncaughtExceptionHandler() {
        return mUncaughtExceptionHandler;
    }

    @VisibleForTesting
    void setUncaughtExceptionHandler(UncaughtExceptionHandler handler) {
        mUncaughtExceptionHandler = handler;
    }

    @VisibleForTesting
    @Nullable
    ErrorReport buildErrorReport(ManagedErrorLog log) {
        UUID id = log.getId();
        if (mErrorReportCache.containsKey(id)) {
            return mErrorReportCache.get(id).report;
        } else {
            File file = ErrorLogHelper.getStoredThrowableFile(id);
            if (file != null) {
                try {
                    Throwable throwable = null;
                    if (file.length() > 0) {
                        throwable = StorageHelper.InternalStorage.readObject(file);
                    }
                    ErrorReport report = ErrorLogHelper.getErrorReportFromErrorLog(log, throwable);
                    mErrorReportCache.put(id, new ErrorLogReport(log, report));
                    return report;
                } catch (ClassNotFoundException ignored) {
                    AppCenterLog.error(LOG_TAG, "Cannot read throwable file " + file.getName(), ignored);
                } catch (IOException ignored) {
                    AppCenterLog.error(LOG_TAG, "Cannot access serialized throwable file " + file.getName(), ignored);
                }
            }
        }
        return null;
    }

    @VisibleForTesting
    CrashesListener getInstanceListener() {
        return mCrashesListener;
    }

    @VisibleForTesting
    synchronized void setInstanceListener(CrashesListener listener) {
        if (listener == null) {
            listener = DEFAULT_ERROR_REPORTING_LISTENER;
        }
        mCrashesListener = listener;
    }

    @VisibleForTesting
    private synchronized void handleUserConfirmation(@UserConfirmationDef final int userConfirmation) {
        post(new Runnable() {

            @Override
            public void run() {

                /* If we don't send. */
                if (userConfirmation == DONT_SEND) {

                    /* Clean up all pending error log and throwable files. */
                    for (Iterator<UUID> iterator = mUnprocessedErrorReports.keySet().iterator(); iterator.hasNext(); ) {
                        UUID id = iterator.next();
                        iterator.remove();
                        removeAllStoredErrorLogFiles(id);
                    }
                }

                /* We send the crash. */
                else {

                    /* Always send: we remember. */
                    if (userConfirmation == ALWAYS_SEND) {
                        StorageHelper.PreferencesStorage.putBoolean(PREF_KEY_ALWAYS_SEND, true);
                    }

                    /* Send every pending report. */
                    Iterator<Map.Entry<UUID, ErrorLogReport>> unprocessedIterator = mUnprocessedErrorReports.entrySet().iterator();
                    while (unprocessedIterator.hasNext()) {

                        /* If native crash, send dump as attachment and remove the fake stack trace. */
                        File dumpFile = null;
                        ErrorAttachmentLog dumpAttachment = null;
                        Map.Entry<UUID, ErrorLogReport> unprocessedEntry = unprocessedIterator.next();
                        ErrorLogReport errorLogReport = unprocessedEntry.getValue();
                        if (errorLogReport.report.getThrowable() instanceof NativeException) {
                            Exception exception = errorLogReport.log.getException();
                            dumpFile = new File(exception.getStackTrace());
                            exception.setStackTrace(null);
                            byte[] logfileContents = StorageHelper.InternalStorage.readBytes(dumpFile);
                            dumpAttachment = ErrorAttachmentLog.attachmentWithBinary(logfileContents, "minidump.dmp", "application/octet-stream");
                        }

                        /* Send report. */
                        mChannel.enqueue(errorLogReport.log, ERROR_GROUP);

                        /* Send dump attachment and remove file. */
                        if (dumpAttachment != null) {
                            sendErrorAttachment(errorLogReport.log.getId(), Collections.singleton(dumpAttachment));

                            //noinspection ResultOfMethodCallIgnored
                            dumpFile.delete();
                        }

                        /* Get attachments from callback in automatic processing. */
                        if (mAutomaticProcessing) {
                            Iterable<ErrorAttachmentLog> attachments = mCrashesListener.getErrorAttachments(errorLogReport.report);
                            sendErrorAttachment(errorLogReport.log.getId(), attachments);
                        }

                        /* Clean up an error log file and map entry. */
                        unprocessedIterator.remove();
                        ErrorLogHelper.removeStoredErrorLogFile(unprocessedEntry.getKey());
                    }
                }
            }
        });
    }

    /**
     * Send error attachment logs through channel.
     */
    private void sendErrorAttachment(UUID errorId, Iterable<ErrorAttachmentLog> attachments) {
        if (attachments == null) {
            AppCenterLog.debug(LOG_TAG, "CrashesListener.getErrorAttachments returned null, no additional information will be attached to log: " + errorId.toString());
        } else {
            int totalErrorAttachments = 0;
            for (ErrorAttachmentLog attachment : attachments) {
                if (attachment != null) {
                    attachment.setId(UUID.randomUUID());
                    attachment.setErrorId(errorId);
                    if (attachment.isValid()) {
                        ++totalErrorAttachments;
                        mChannel.enqueue(attachment, ERROR_GROUP);
                    } else {
                        AppCenterLog.error(LOG_TAG, "Not all required fields are present in ErrorAttachmentLog.");
                    }
                } else {
                    AppCenterLog.warn(LOG_TAG, "Skipping null ErrorAttachmentLog in CrashesListener.getErrorAttachments.");
                }
            }
            if (totalErrorAttachments > MAX_ATTACHMENT_PER_CRASH) {
                AppCenterLog.warn(LOG_TAG, "A limit of " + MAX_ATTACHMENT_PER_CRASH + " attachments per error report might be enforced by server.");
            }
        }
    }

    @VisibleForTesting
    void setLogSerializer(LogSerializer logSerializer) {
        mLogSerializer = logSerializer;
    }

    /**
     * Save a crash.
     *
     * @param thread    thread where crash occurred.
     * @param throwable uncaught exception or error.
     */
    void saveUncaughtException(Thread thread, Throwable throwable) {
        try {
            saveUncaughtException(thread, throwable, ErrorLogHelper.getModelExceptionFromThrowable(throwable));
        } catch (JSONException e) {
            AppCenterLog.error(Crashes.LOG_TAG, "Error serializing error log to JSON", e);
        } catch (IOException e) {
            AppCenterLog.error(Crashes.LOG_TAG, "Error writing error log to file", e);
        }
    }

    /**
     * Save uncaught exception to disk.
     *
     * @param thread         thread where exception occurred.
     * @param throwable      Java exception as is, can be null for non Java exceptions.
     * @param modelException model exception, supports any language.
     * @return error log identifier.
     * @throws JSONException if an error occurred during JSON serialization of modelException.
     * @throws IOException   if an error occurred while accessing the file system.
     */
    UUID saveUncaughtException(Thread thread, Throwable throwable, com.microsoft.appcenter.crashes.ingestion.models.Exception modelException) throws JSONException, IOException {

        /* Ignore call if Crash is disabled. */
        if (!Crashes.isEnabled().get()) {
            return null;
        }

        /*
         * Save only 1 crash. This is needed for example in Xamarin
         * where we save as a Xamarin crash before Java handler is called.
         */
        if (mSavedUncaughtException) {
            return null;
        }
        mSavedUncaughtException = true;

        /* Save error log. */
        ManagedErrorLog errorLog = ErrorLogHelper.createErrorLog(mContext, thread, modelException, Thread.getAllStackTraces(), mInitializeTimestamp, true);
        return saveErrorLogFiles(throwable, errorLog);
    }

    @NonNull
    private UUID saveErrorLogFiles(Throwable throwable, ManagedErrorLog errorLog) throws JSONException, IOException {
        File errorStorageDirectory = ErrorLogHelper.getErrorStorageDirectory();
        UUID errorLogId = errorLog.getId();
        String filename = errorLogId.toString();
        AppCenterLog.debug(Crashes.LOG_TAG, "Saving uncaught exception.");
        File errorLogFile = new File(errorStorageDirectory, filename + ErrorLogHelper.ERROR_LOG_FILE_EXTENSION);
        String errorLogString = mLogSerializer.serializeLog(errorLog);
        StorageHelper.InternalStorage.write(errorLogFile, errorLogString);
        AppCenterLog.debug(Crashes.LOG_TAG, "Saved JSON content for ingestion into " + errorLogFile);
        File throwableFile = new File(errorStorageDirectory, filename + ErrorLogHelper.THROWABLE_FILE_EXTENSION);
        if (throwable != null) {
            StorageHelper.InternalStorage.writeObject(throwableFile, throwable);
            AppCenterLog.debug(Crashes.LOG_TAG, "Saved Throwable as is for client side inspection in " + throwableFile + " throwable:", throwable);
        } else {

            /*
             * If there is no Java Throwable to save as is (typical in wrapper SDKs),
             * use file placeholder as we also use this file to manage state.
             */
            if (!throwableFile.createNewFile()) {
                throw new IOException(throwableFile.getName());
            }
            AppCenterLog.debug(Crashes.LOG_TAG, "Saved empty Throwable file in " + throwableFile);
        }
        return errorLogId;
    }

    /**
     * Implementation of {@link WrapperSdkExceptionManager#setAutomaticProcessing(boolean)}.
     */
    void setAutomaticProcessing(boolean automaticProcessing) {
        mAutomaticProcessing = automaticProcessing;
    }

    /**
     * Implementation of {@link WrapperSdkExceptionManager#getUnprocessedErrorReports()}.
     */
    AppCenterFuture<Collection<ErrorReport>> getUnprocessedErrorReports() {
        final DefaultAppCenterFuture<Collection<ErrorReport>> future = new DefaultAppCenterFuture<>();
        postAsyncGetter(new Runnable() {

            @Override
            public void run() {
                Collection<ErrorReport> reports = new ArrayList<>(mUnprocessedErrorReports.size());
                for (ErrorLogReport entry : mUnprocessedErrorReports.values()) {
                    reports.add(entry.report);
                }
                future.complete(reports);
            }
        }, future, Collections.<ErrorReport>emptyList());
        return future;
    }

    /**
     * Implementation of {@link WrapperSdkExceptionManager#sendCrashReportsOrAwaitUserConfirmation(Collection)}.
     */
    AppCenterFuture<Boolean> sendCrashReportsOrAwaitUserConfirmation(final Collection<String> filteredReportIds) {
        final DefaultAppCenterFuture<Boolean> future = new DefaultAppCenterFuture<>();
        postAsyncGetter(new Runnable() {

            @Override
            public void run() {

                /* Apply the filtering. */
                Iterator<Map.Entry<UUID, ErrorLogReport>> iterator = mUnprocessedErrorReports.entrySet().iterator();
                while (iterator.hasNext()) {
                    Map.Entry<UUID, ErrorLogReport> entry = iterator.next();
                    UUID id = entry.getKey();
                    String idString = entry.getValue().report.getId();
                    if (filteredReportIds != null && filteredReportIds.contains(idString)) {
                        AppCenterLog.debug(LOG_TAG, "CrashesListener.shouldProcess returned true, continue processing log: " + idString);
                    } else {
                        AppCenterLog.debug(LOG_TAG, "CrashesListener.shouldProcess returned false, clean up and ignore log: " + idString);
                        removeAllStoredErrorLogFiles(id);
                        iterator.remove();
                    }
                }

                /* Proceed to check if user confirmation is needed. */
                future.complete(sendCrashReportsOrAwaitUserConfirmation());
            }
        }, future, false);
        return future;
    }

    /**
     * Implementation of {@link WrapperSdkExceptionManager#sendErrorAttachments(String, Iterable)}.
     */
    void sendErrorAttachments(final String errorReportId, final Iterable<ErrorAttachmentLog> attachments) {
        post(new Runnable() {

            @Override
            public void run() {

                /* Check error identifier format. */
                UUID errorId;
                try {
                    errorId = UUID.fromString(errorReportId);
                } catch (RuntimeException e) {
                    AppCenterLog.error(LOG_TAG, "Error report identifier has an invalid format for sending attachments.");
                    return;
                }

                /* Send them. */
                sendErrorAttachment(errorId, attachments);
            }
        });
    }

    /**
     * Interface to use a template method to build exception model since it's a complex operation
     * and should be called only after all enabled checks have been done.
     */
    private interface ExceptionModelBuilder {

        /**
         * Get model exception.
         *
         * @return model exception.
         */
        com.microsoft.appcenter.crashes.ingestion.models.Exception buildExceptionModel();
    }

    /**
     * Callback template method.
     */
    private interface CallbackProcessor {

        /**
         * @return true to delete the stored serialized throwable file.
         */
        boolean shouldDeleteThrowable();

        /**
         * Execute call back.
         *
         * @param report error report related to the callback.
         */
        void onCallBack(ErrorReport report);
    }

    /**
     * Default crashes listener class.
     */
    private static class DefaultCrashesListener extends AbstractCrashesListener {

    }

    /**
     * Class holding an error log and its corresponding error report.
     */
    private static class ErrorLogReport {

        private final ManagedErrorLog log;

        private final ErrorReport report;

        private ErrorLogReport(ManagedErrorLog log, ErrorReport report) {
            this.log = log;
            this.report = report;
        }
    }
}<|MERGE_RESOLUTION|>--- conflicted
+++ resolved
@@ -362,11 +362,7 @@
     }
 
     @Override
-<<<<<<< HEAD
-    public synchronized void onStarted(@NonNull Context context, @NonNull String appSecret, String transmissionTargetToken, @NonNull Channel channel) {
-=======
     public synchronized void onStarted(@NonNull Context context, String appSecret, String transmissionTargetToken, @NonNull Channel channel) {
->>>>>>> 303d727f
         mContext = context;
         super.onStarted(context, appSecret, transmissionTargetToken, channel);
         if (isInstanceEnabled()) {
