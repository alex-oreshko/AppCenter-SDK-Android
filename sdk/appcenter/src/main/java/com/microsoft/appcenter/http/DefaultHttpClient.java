--- conflicted
+++ resolved
@@ -9,12 +9,9 @@
 import com.microsoft.appcenter.utils.AppCenterLog;
 import com.microsoft.appcenter.utils.HandlerUtils;
 
-<<<<<<< HEAD
-=======
 import org.json.JSONObject;
 
 import java.io.ByteArrayOutputStream;
->>>>>>> 46faac2f
 import java.io.IOException;
 import java.io.InputStream;
 import java.io.InputStreamReader;
@@ -168,12 +165,6 @@
                 callTemplate.onBeforeCalling(url, headers);
             }
 
-<<<<<<< HEAD
-            /* Build payload. */
-            if (method.equals(METHOD_POST) && callTemplate != null) {
-                String payload = callTemplate.buildRequestBody();
-                AppCenterLog.verbose(LOG_TAG, payload);
-=======
             /* Send payload. */
             if (binaryPayload != null) {
 
@@ -191,7 +182,6 @@
                     gzipStream.close();
                     binaryPayload = gzipBuffer.toByteArray();
                 }
->>>>>>> 46faac2f
 
                 /* Send payload through the wire. */
                 byte[] binaryPayload = payload.getBytes(CHARSET_NAME);
