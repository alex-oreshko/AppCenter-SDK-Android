--- conflicted
+++ resolved
@@ -80,13 +80,8 @@
 
         when(mockIngestion.sendAsync(anyString(), any(UUID.class), any(LogContainer.class), any(ServiceCallback.class))).then(getSendAsyncAnswer());
 
-<<<<<<< HEAD
-        DefaultChannel channel = new DefaultChannel(mock(Context.class), UUIDUtils.randomUUID().toString(), mockPersistence, mockIngestion, mCoreHandler);
+        DefaultChannel channel = new DefaultChannel(mock(Context.class), UUIDUtils.randomUUID().toString(), mockPersistence, mockIngestion, mAppCenterHandler);
         channel.addGroup(TEST_GROUP, 50, BATCH_TIME_INTERVAL, MAX_PARALLEL_BATCHES, null, mockListener);
-=======
-        DefaultChannel channel = new DefaultChannel(mock(Context.class), UUIDUtils.randomUUID().toString(), mockPersistence, mockIngestion, mAppCenterHandler);
-        channel.addGroup(TEST_GROUP, 50, BATCH_TIME_INTERVAL, MAX_PARALLEL_BATCHES, mockListener);
->>>>>>> 1ca39f79
 
         /* Enqueuing 49 events. */
         for (int i = 1; i <= 49; i++) {
@@ -178,13 +173,8 @@
 
         when(mockIngestion.sendAsync(anyString(), any(UUID.class), any(LogContainer.class), any(ServiceCallback.class))).then(getSendAsyncAnswer());
 
-<<<<<<< HEAD
-        DefaultChannel channel = new DefaultChannel(mock(Context.class), UUIDUtils.randomUUID().toString(), mockPersistence, mockIngestion, mCoreHandler);
+        DefaultChannel channel = new DefaultChannel(mock(Context.class), UUIDUtils.randomUUID().toString(), mockPersistence, mockIngestion, mAppCenterHandler);
         channel.addGroup(TEST_GROUP, 50, BATCH_TIME_INTERVAL, MAX_PARALLEL_BATCHES, null, mockListener);
-=======
-        DefaultChannel channel = new DefaultChannel(mock(Context.class), UUIDUtils.randomUUID().toString(), mockPersistence, mockIngestion, mAppCenterHandler);
-        channel.addGroup(TEST_GROUP, 50, BATCH_TIME_INTERVAL, MAX_PARALLEL_BATCHES, mockListener);
->>>>>>> 1ca39f79
 
         /* Enqueuing 49 events. */
         for (int i = 1; i <= 49; i++) {
@@ -236,13 +226,8 @@
         });
 
         /* Init channel with mocks. */
-<<<<<<< HEAD
-        DefaultChannel channel = new DefaultChannel(mock(Context.class), UUIDUtils.randomUUID().toString(), mockPersistence, mockIngestion, mCoreHandler);
-        channel.addGroup(TEST_GROUP, 50, BATCH_TIME_INTERVAL, MAX_PARALLEL_BATCHES, null, null);
-=======
-        DefaultChannel channel = new DefaultChannel(mock(Context.class), UUIDUtils.randomUUID().toString(), mockPersistence, mockIngestion, mAppCenterHandler);
-        channel.addGroup(TEST_GROUP, 50, BATCH_TIME_INTERVAL, MAX_PARALLEL_BATCHES, null);
->>>>>>> 1ca39f79
+        DefaultChannel channel = new DefaultChannel(mock(Context.class), UUIDUtils.randomUUID().toString(), mockPersistence, mockIngestion, mAppCenterHandler);
+        channel.addGroup(TEST_GROUP, 50, BATCH_TIME_INTERVAL, MAX_PARALLEL_BATCHES, null, null);
 
         /* Enqueue enough logs to be split in N + 1 maximum requests. */
         for (int i = 0; i < 200; i++) {
@@ -293,13 +278,8 @@
         });
 
         /* Init channel with mocks. */
-<<<<<<< HEAD
-        DefaultChannel channel = new DefaultChannel(mock(Context.class), UUIDUtils.randomUUID().toString(), mockPersistence, mockIngestion, mCoreHandler);
-        channel.addGroup(TEST_GROUP, 50, BATCH_TIME_INTERVAL, MAX_PARALLEL_BATCHES, null, null);
-=======
-        DefaultChannel channel = new DefaultChannel(mock(Context.class), UUIDUtils.randomUUID().toString(), mockPersistence, mockIngestion, mAppCenterHandler);
-        channel.addGroup(TEST_GROUP, 50, BATCH_TIME_INTERVAL, MAX_PARALLEL_BATCHES, null);
->>>>>>> 1ca39f79
+        DefaultChannel channel = new DefaultChannel(mock(Context.class), UUIDUtils.randomUUID().toString(), mockPersistence, mockIngestion, mAppCenterHandler);
+        channel.addGroup(TEST_GROUP, 50, BATCH_TIME_INTERVAL, MAX_PARALLEL_BATCHES, null, null);
 
         /* Enqueue enough logs to be split in N + 1 maximum requests. */
         for (int i = 0; i < 100; i++) {
@@ -344,13 +324,8 @@
                 .then(getGetLogsAnswer(20));
         when(mockIngestion.sendAsync(anyString(), any(UUID.class), any(LogContainer.class), any(ServiceCallback.class))).then(getSendAsyncAnswer(new SocketException())).then(getSendAsyncAnswer());
 
-<<<<<<< HEAD
-        DefaultChannel channel = new DefaultChannel(mock(Context.class), UUIDUtils.randomUUID().toString(), mockPersistence, mockIngestion, mCoreHandler);
+        DefaultChannel channel = new DefaultChannel(mock(Context.class), UUIDUtils.randomUUID().toString(), mockPersistence, mockIngestion, mAppCenterHandler);
         channel.addGroup(TEST_GROUP, 50, BATCH_TIME_INTERVAL, MAX_PARALLEL_BATCHES, null, mockListener);
-=======
-        DefaultChannel channel = new DefaultChannel(mock(Context.class), UUIDUtils.randomUUID().toString(), mockPersistence, mockIngestion, mAppCenterHandler);
-        channel.addGroup(TEST_GROUP, 50, BATCH_TIME_INTERVAL, MAX_PARALLEL_BATCHES, mockListener);
->>>>>>> 1ca39f79
 
         /* Enqueuing 50 events. */
         for (int i = 0; i < 50; i++) {
@@ -428,13 +403,8 @@
                 .then(getGetLogsAnswer(20));
         when(mockIngestion.sendAsync(anyString(), any(UUID.class), any(LogContainer.class), any(ServiceCallback.class))).then(getSendAsyncAnswer(new HttpException(403))).then(getSendAsyncAnswer());
 
-<<<<<<< HEAD
-        DefaultChannel channel = new DefaultChannel(mock(Context.class), UUIDUtils.randomUUID().toString(), mockPersistence, mockIngestion, mCoreHandler);
-        channel.addGroup(TEST_GROUP, 50, BATCH_TIME_INTERVAL, MAX_PARALLEL_BATCHES, null, null);
-=======
-        DefaultChannel channel = new DefaultChannel(mock(Context.class), UUIDUtils.randomUUID().toString(), mockPersistence, mockIngestion, mAppCenterHandler);
-        channel.addGroup(TEST_GROUP, 50, BATCH_TIME_INTERVAL, MAX_PARALLEL_BATCHES, null);
->>>>>>> 1ca39f79
+        DefaultChannel channel = new DefaultChannel(mock(Context.class), UUIDUtils.randomUUID().toString(), mockPersistence, mockIngestion, mAppCenterHandler);
+        channel.addGroup(TEST_GROUP, 50, BATCH_TIME_INTERVAL, MAX_PARALLEL_BATCHES, null, null);
 
         /* Enqueuing 50 events. */
         for (int i = 0; i < 50; i++) {
@@ -512,13 +482,8 @@
         when(mockPersistence.getLogs(any(String.class), anyInt(), any(ArrayList.class))).then(getGetLogsAnswer());
         when(mockIngestion.sendAsync(anyString(), any(UUID.class), any(LogContainer.class), any(ServiceCallback.class))).then(getSendAsyncAnswer());
 
-<<<<<<< HEAD
-        DefaultChannel channel = new DefaultChannel(mock(Context.class), UUIDUtils.randomUUID().toString(), mockPersistence, mockIngestion, mCoreHandler);
+        DefaultChannel channel = new DefaultChannel(mock(Context.class), UUIDUtils.randomUUID().toString(), mockPersistence, mockIngestion, mAppCenterHandler);
         channel.addGroup(TEST_GROUP, 1, BATCH_TIME_INTERVAL, MAX_PARALLEL_BATCHES, null, mockListener);
-=======
-        DefaultChannel channel = new DefaultChannel(mock(Context.class), UUIDUtils.randomUUID().toString(), mockPersistence, mockIngestion, mAppCenterHandler);
-        channel.addGroup(TEST_GROUP, 1, BATCH_TIME_INTERVAL, MAX_PARALLEL_BATCHES, mockListener);
->>>>>>> 1ca39f79
 
         /* Enqueuing 2 error logs. */
         channel.enqueue(mock(Log.class), TEST_GROUP);
@@ -557,13 +522,8 @@
         when(mockPersistence.getLogs(any(String.class), anyInt(), any(ArrayList.class))).then(getGetLogsAnswer(1));
         when(mockIngestion.sendAsync(anyString(), any(UUID.class), any(LogContainer.class), any(ServiceCallback.class))).then(getSendAsyncAnswer(new SocketException())).then(getSendAsyncAnswer());
 
-<<<<<<< HEAD
-        DefaultChannel channel = new DefaultChannel(mock(Context.class), UUIDUtils.randomUUID().toString(), mockPersistence, mockIngestion, mCoreHandler);
+        DefaultChannel channel = new DefaultChannel(mock(Context.class), UUIDUtils.randomUUID().toString(), mockPersistence, mockIngestion, mAppCenterHandler);
         channel.addGroup(TEST_GROUP, 1, BATCH_TIME_INTERVAL, MAX_PARALLEL_BATCHES, null, mockListener);
-=======
-        DefaultChannel channel = new DefaultChannel(mock(Context.class), UUIDUtils.randomUUID().toString(), mockPersistence, mockIngestion, mAppCenterHandler);
-        channel.addGroup(TEST_GROUP, 1, BATCH_TIME_INTERVAL, MAX_PARALLEL_BATCHES, mockListener);
->>>>>>> 1ca39f79
 
         /* Enqueuing n errors. */
         int logNumber = 5;
@@ -610,14 +570,8 @@
     @Test
     public void errorLogDiscarded() {
         Channel.GroupListener mockListener = mock(Channel.GroupListener.class);
-<<<<<<< HEAD
-        DefaultChannel channel = new DefaultChannel(mock(Context.class), UUIDUtils.randomUUID().toString(), mock(Persistence.class), mock(Ingestion.class), mCoreHandler);
+        DefaultChannel channel = new DefaultChannel(mock(Context.class), UUIDUtils.randomUUID().toString(), mock(Persistence.class), mock(Ingestion.class), mAppCenterHandler);
         channel.addGroup(TEST_GROUP, 1, BATCH_TIME_INTERVAL, MAX_PARALLEL_BATCHES, null, mockListener);
-=======
-        DefaultChannel channel = new DefaultChannel(mock(Context.class), UUIDUtils.randomUUID().toString(), mock(Persistence.class), mock(Ingestion.class), mAppCenterHandler);
-        channel.addGroup(TEST_GROUP, 1, BATCH_TIME_INTERVAL, MAX_PARALLEL_BATCHES, mockListener);
->>>>>>> 1ca39f79
-
         channel.setEnabled(false);
         channel.enqueue(mock(Log.class), TEST_GROUP);
         verify(mockListener).onFailure(any(Log.class), any(CancellationException.class));
@@ -650,13 +604,8 @@
                 /* Simulate mockIngestion failure for the third batch. */
                 .then(getSendAsyncAnswer(new HttpException(404)));
 
-<<<<<<< HEAD
-        DefaultChannel channel = new DefaultChannel(mock(Context.class), UUIDUtils.randomUUID().toString(), mockPersistence, mockIngestion, mCoreHandler);
+        DefaultChannel channel = new DefaultChannel(mock(Context.class), UUIDUtils.randomUUID().toString(), mockPersistence, mockIngestion, mAppCenterHandler);
         channel.addGroup(TEST_GROUP, 1, BATCH_TIME_INTERVAL, MAX_PARALLEL_BATCHES, null, mockListener);
-=======
-        DefaultChannel channel = new DefaultChannel(mock(Context.class), UUIDUtils.randomUUID().toString(), mockPersistence, mockIngestion, mAppCenterHandler);
-        channel.addGroup(TEST_GROUP, 1, BATCH_TIME_INTERVAL, MAX_PARALLEL_BATCHES, mockListener);
->>>>>>> 1ca39f79
 
         /* 30 from countLogs and 10 new logs from getLogs. */
         verify(mockListener, times(40)).onBeforeSending(any(Log.class));
@@ -690,13 +639,8 @@
                 /* Simulate mockIngestion failure for the third batch. */
                 .then(getSendAsyncAnswer(new SocketException()));
 
-<<<<<<< HEAD
-        DefaultChannel channel = new DefaultChannel(mock(Context.class), UUIDUtils.randomUUID().toString(), mockPersistence, mockIngestion, mCoreHandler);
+        DefaultChannel channel = new DefaultChannel(mock(Context.class), UUIDUtils.randomUUID().toString(), mockPersistence, mockIngestion, mAppCenterHandler);
         channel.addGroup(TEST_GROUP, 1, BATCH_TIME_INTERVAL, MAX_PARALLEL_BATCHES, null, null);
-=======
-        DefaultChannel channel = new DefaultChannel(mock(Context.class), UUIDUtils.randomUUID().toString(), mockPersistence, mockIngestion, mAppCenterHandler);
-        channel.addGroup(TEST_GROUP, 1, BATCH_TIME_INTERVAL, MAX_PARALLEL_BATCHES, null);
->>>>>>> 1ca39f79
 
         assertFalse(channel.isEnabled());
     }
@@ -708,15 +652,9 @@
         /* Simulate Persistence failing. */
         doThrow(new Persistence.PersistenceException("mock", new IOException("mock"))).
                 when(mockPersistence).putLog(anyString(), any(Log.class));
-<<<<<<< HEAD
         AppCenterIngestion mockIngestion = mock(AppCenterIngestion.class);
-        DefaultChannel channel = new DefaultChannel(mock(Context.class), UUIDUtils.randomUUID().toString(), mockPersistence, mockIngestion, mCoreHandler);
-        channel.addGroup(TEST_GROUP, 50, BATCH_TIME_INTERVAL, MAX_PARALLEL_BATCHES, null, null);
-=======
-        IngestionHttp mockIngestion = mock(IngestionHttp.class);
-        DefaultChannel channel = new DefaultChannel(mock(Context.class), UUIDUtils.randomUUID().toString(), mockPersistence, mockIngestion, mAppCenterHandler);
-        channel.addGroup(TEST_GROUP, 50, BATCH_TIME_INTERVAL, MAX_PARALLEL_BATCHES, null);
->>>>>>> 1ca39f79
+        DefaultChannel channel = new DefaultChannel(mock(Context.class), UUIDUtils.randomUUID().toString(), mockPersistence, mockIngestion, mAppCenterHandler);
+        channel.addGroup(TEST_GROUP, 50, BATCH_TIME_INTERVAL, MAX_PARALLEL_BATCHES, null, null);
 
         /* Verify no request is sent if Persistence fails. */
         for (int i = 0; i < 50; i++) {
@@ -738,15 +676,10 @@
         doThrow(new IOException()).when(ingestion).close();
         Persistence persistence = mock(Persistence.class);
         when(persistence.getLogs(anyString(), anyInt(), anyList())).thenAnswer(getGetLogsAnswer(1));
-<<<<<<< HEAD
-        DefaultChannel channel = new DefaultChannel(mock(Context.class), UUIDUtils.randomUUID().toString(), persistence, ingestion, mCoreHandler);
+        DefaultChannel channel = new DefaultChannel(mock(Context.class), UUIDUtils.randomUUID().toString(), persistence, ingestion, mAppCenterHandler);
         Channel.Listener listener = spy(new AbstractChannelListener());
         channel.addListener(listener);
         channel.addGroup(TEST_GROUP, 50, BATCH_TIME_INTERVAL, MAX_PARALLEL_BATCHES, null, null);
-=======
-        DefaultChannel channel = new DefaultChannel(mock(Context.class), UUIDUtils.randomUUID().toString(), persistence, ingestion, mAppCenterHandler);
-        channel.addGroup(TEST_GROUP, 50, BATCH_TIME_INTERVAL, MAX_PARALLEL_BATCHES, null);
->>>>>>> 1ca39f79
         channel.enqueue(mock(Log.class), TEST_GROUP);
         verify(mAppCenterHandler).postDelayed(any(Runnable.class), eq(BATCH_TIME_INTERVAL));
 
@@ -812,13 +745,8 @@
         Persistence persistence = mock(Persistence.class);
         when(persistence.countLogs(anyString())).thenReturn(3);
         when(persistence.getLogs(anyString(), anyInt(), anyList())).thenAnswer(getGetLogsAnswer(3));
-<<<<<<< HEAD
-        DefaultChannel channel = new DefaultChannel(mock(Context.class), UUIDUtils.randomUUID().toString(), persistence, ingestion, mCoreHandler);
-        channel.addGroup(TEST_GROUP, 50, BATCH_TIME_INTERVAL, MAX_PARALLEL_BATCHES, null, null);
-=======
         DefaultChannel channel = new DefaultChannel(mock(Context.class), UUIDUtils.randomUUID().toString(), persistence, ingestion, mAppCenterHandler);
-        channel.addGroup(TEST_GROUP, 50, BATCH_TIME_INTERVAL, MAX_PARALLEL_BATCHES, null);
->>>>>>> 1ca39f79
+        channel.addGroup(TEST_GROUP, 50, BATCH_TIME_INTERVAL, MAX_PARALLEL_BATCHES, null, null);
         verify(ingestion, never()).sendAsync(anyString(), any(UUID.class), any(LogContainer.class), any(ServiceCallback.class));
         assertEquals(3, channel.getCounter(TEST_GROUP));
         assertNotNull(runnable.get());
@@ -837,13 +765,8 @@
         Persistence persistence = mock(Persistence.class);
         when(persistence.countLogs(anyString())).thenReturn(103);
         when(persistence.getLogs(anyString(), anyInt(), anyList())).thenAnswer(getGetLogsAnswer(50)).thenAnswer(getGetLogsAnswer(50)).thenAnswer(getGetLogsAnswer(3));
-<<<<<<< HEAD
-        DefaultChannel channel = new DefaultChannel(mock(Context.class), UUIDUtils.randomUUID().toString(), persistence, ingestion, mCoreHandler);
-        channel.addGroup(TEST_GROUP, 50, BATCH_TIME_INTERVAL, MAX_PARALLEL_BATCHES, null, null);
-=======
         DefaultChannel channel = new DefaultChannel(mock(Context.class), UUIDUtils.randomUUID().toString(), persistence, ingestion, mAppCenterHandler);
-        channel.addGroup(TEST_GROUP, 50, BATCH_TIME_INTERVAL, MAX_PARALLEL_BATCHES, null);
->>>>>>> 1ca39f79
+        channel.addGroup(TEST_GROUP, 50, BATCH_TIME_INTERVAL, MAX_PARALLEL_BATCHES, null, null);
         verify(ingestion, times(2)).sendAsync(anyString(), any(UUID.class), any(LogContainer.class), any(ServiceCallback.class));
         assertEquals(3, channel.getCounter(TEST_GROUP));
         assertNotNull(runnable.get());
@@ -862,13 +785,8 @@
         Persistence persistence = mock(Persistence.class);
         when(persistence.countLogs(anyString())).thenReturn(3);
         when(persistence.getLogs(anyString(), anyInt(), anyList())).thenAnswer(getGetLogsAnswer(3));
-<<<<<<< HEAD
-        DefaultChannel channel = new DefaultChannel(mock(Context.class), UUIDUtils.randomUUID().toString(), persistence, ingestion, mCoreHandler);
-        channel.addGroup(TEST_GROUP, 50, BATCH_TIME_INTERVAL, MAX_PARALLEL_BATCHES, null, null);
-=======
         DefaultChannel channel = new DefaultChannel(mock(Context.class), UUIDUtils.randomUUID().toString(), persistence, ingestion, mAppCenterHandler);
-        channel.addGroup(TEST_GROUP, 50, BATCH_TIME_INTERVAL, MAX_PARALLEL_BATCHES, null);
->>>>>>> 1ca39f79
+        channel.addGroup(TEST_GROUP, 50, BATCH_TIME_INTERVAL, MAX_PARALLEL_BATCHES, null, null);
         assertEquals(3, channel.getCounter(TEST_GROUP));
         verify(mAppCenterHandler).postDelayed(any(Runnable.class), eq(BATCH_TIME_INTERVAL));
         channel.setEnabled(false);
@@ -884,13 +802,8 @@
     public void listener() {
 
         @SuppressWarnings("ConstantConditions")
-<<<<<<< HEAD
-        DefaultChannel channel = new DefaultChannel(mock(Context.class), UUIDUtils.randomUUID().toString(), mock(Persistence.class), mock(AppCenterIngestion.class), mCoreHandler);
-        channel.addGroup(TEST_GROUP, 50, BATCH_TIME_INTERVAL, MAX_PARALLEL_BATCHES, null, null);
-=======
-        DefaultChannel channel = new DefaultChannel(mock(Context.class), null, mock(Persistence.class), mock(IngestionHttp.class), mAppCenterHandler);
-        channel.addGroup(TEST_GROUP, 50, BATCH_TIME_INTERVAL, MAX_PARALLEL_BATCHES, null);
->>>>>>> 1ca39f79
+        DefaultChannel channel = new DefaultChannel(mock(Context.class), UUIDUtils.randomUUID().toString(), mock(Persistence.class), mock(AppCenterIngestion.class), mAppCenterHandler);
+        channel.addGroup(TEST_GROUP, 50, BATCH_TIME_INTERVAL, MAX_PARALLEL_BATCHES, null, null);
         Channel.Listener listener = spy(new AbstractChannelListener());
         channel.addListener(listener);
 
@@ -917,7 +830,7 @@
     @Test
     public void clear() {
         Persistence mockPersistence = mock(Persistence.class);
-        DefaultChannel channel = new DefaultChannel(mock(Context.class), UUIDUtils.randomUUID().toString(), mockPersistence, mock(AppCenterIngestion.class), mCoreHandler);
+        DefaultChannel channel = new DefaultChannel(mock(Context.class), UUIDUtils.randomUUID().toString(), mockPersistence, mock(AppCenterIngestion.class), mAppCenterHandler);
         channel.addGroup(TEST_GROUP, 50, BATCH_TIME_INTERVAL, MAX_PARALLEL_BATCHES, null, null);
 
         /* Clear an existing channel. */
@@ -936,14 +849,10 @@
         /* Setup mocking to make device properties generation fail. */
         when(DeviceInfoHelper.getDeviceInfo(any(Context.class))).thenThrow(new DeviceInfoHelper.DeviceInfoException("mock", new PackageManager.NameNotFoundException()));
         Persistence persistence = mock(Persistence.class);
+
         @SuppressWarnings("ConstantConditions")
-<<<<<<< HEAD
-        DefaultChannel channel = new DefaultChannel(mock(Context.class), null, persistence, mock(AppCenterIngestion.class), mCoreHandler);
-        channel.addGroup(TEST_GROUP, 50, BATCH_TIME_INTERVAL, MAX_PARALLEL_BATCHES, null, null);
-=======
-        DefaultChannel channel = new DefaultChannel(mock(Context.class), null, persistence, mock(IngestionHttp.class), mAppCenterHandler);
-        channel.addGroup(TEST_GROUP, 50, BATCH_TIME_INTERVAL, MAX_PARALLEL_BATCHES, null);
->>>>>>> 1ca39f79
+        DefaultChannel channel = new DefaultChannel(mock(Context.class), null, persistence, mock(AppCenterIngestion.class), mAppCenterHandler);
+        channel.addGroup(TEST_GROUP, 50, BATCH_TIME_INTERVAL, MAX_PARALLEL_BATCHES, null, null);
         Channel.Listener listener = mock(Channel.Listener.class);
         channel.addListener(listener);
 
@@ -965,13 +874,8 @@
         doThrow(new IOException()).when(ingestion).close();
         Persistence persistence = mock(Persistence.class);
         when(persistence.countLogs(anyString())).thenReturn(2);
-<<<<<<< HEAD
-        DefaultChannel channel = new DefaultChannel(mock(Context.class), UUIDUtils.randomUUID().toString(), persistence, ingestion, mCoreHandler);
-        channel.addGroup(TEST_GROUP, 50, BATCH_TIME_INTERVAL, MAX_PARALLEL_BATCHES, null, null);
-=======
         DefaultChannel channel = new DefaultChannel(mock(Context.class), UUIDUtils.randomUUID().toString(), persistence, ingestion, mAppCenterHandler);
-        channel.addGroup(TEST_GROUP, 50, BATCH_TIME_INTERVAL, MAX_PARALLEL_BATCHES, null);
->>>>>>> 1ca39f79
+        channel.addGroup(TEST_GROUP, 50, BATCH_TIME_INTERVAL, MAX_PARALLEL_BATCHES, null, null);
         verify(ingestion, never()).sendAsync(anyString(), any(UUID.class), any(LogContainer.class), any(ServiceCallback.class));
         assertEquals(2, channel.getCounter(TEST_GROUP));
         assertNotNull(runnable.get());
@@ -997,15 +901,9 @@
                 .then(getGetLogsAnswer(DefaultChannel.CLEAR_BATCH_SIZE));
         when(mockIngestion.sendAsync(anyString(), any(UUID.class), any(LogContainer.class), any(ServiceCallback.class))).then(getSendAsyncAnswer(new HttpException(403)));
 
-<<<<<<< HEAD
-        DefaultChannel channel = new DefaultChannel(mock(Context.class), UUIDUtils.randomUUID().toString(), mockPersistence, mockIngestion, mCoreHandler);
+        DefaultChannel channel = new DefaultChannel(mock(Context.class), UUIDUtils.randomUUID().toString(), mockPersistence, mockIngestion, mAppCenterHandler);
         channel.addGroup(TEST_GROUP, 1, BATCH_TIME_INTERVAL, MAX_PARALLEL_BATCHES, null, mockListener);
         channel.addGroup(TEST_GROUP + "2", 1, BATCH_TIME_INTERVAL, MAX_PARALLEL_BATCHES, null, null);
-=======
-        DefaultChannel channel = new DefaultChannel(mock(Context.class), UUIDUtils.randomUUID().toString(), mockPersistence, mockIngestion, mAppCenterHandler);
-        channel.addGroup(TEST_GROUP, 1, BATCH_TIME_INTERVAL, MAX_PARALLEL_BATCHES, mockListener);
-        channel.addGroup(TEST_GROUP + "2", 1, BATCH_TIME_INTERVAL, MAX_PARALLEL_BATCHES, null);
->>>>>>> 1ca39f79
 
         /* Enqueuing 1 event. */
         channel.enqueue(mock(Log.class), TEST_GROUP);
@@ -1034,15 +932,9 @@
         /* Make first call hang, and the second call return a fatal error. */
         when(mockIngestion.sendAsync(anyString(), any(UUID.class), any(LogContainer.class), any(ServiceCallback.class))).thenReturn(null).then(getSendAsyncAnswer(new HttpException(403)));
 
-<<<<<<< HEAD
-        DefaultChannel channel = new DefaultChannel(mock(Context.class), UUIDUtils.randomUUID().toString(), mockPersistence, mockIngestion, mCoreHandler);
+        DefaultChannel channel = new DefaultChannel(mock(Context.class), UUIDUtils.randomUUID().toString(), mockPersistence, mockIngestion, mAppCenterHandler);
         channel.addGroup(TEST_GROUP, 1, 1, MAX_PARALLEL_BATCHES, null, null);
         channel.addGroup(TEST_GROUP + "2", 1, BATCH_TIME_INTERVAL, MAX_PARALLEL_BATCHES, null, mockListener);
-=======
-        DefaultChannel channel = new DefaultChannel(mock(Context.class), UUIDUtils.randomUUID().toString(), mockPersistence, mockIngestion, mAppCenterHandler);
-        channel.addGroup(TEST_GROUP, 1, 1, MAX_PARALLEL_BATCHES, null);
-        channel.addGroup(TEST_GROUP + "2", 1, BATCH_TIME_INTERVAL, MAX_PARALLEL_BATCHES, mockListener);
->>>>>>> 1ca39f79
 
         /* Enqueuing 2 events. */
         channel.enqueue(mock(Log.class), TEST_GROUP);
@@ -1067,15 +959,9 @@
                 .then(getGetLogsAnswer(1));
         when(mockIngestion.sendAsync(anyString(), any(UUID.class), any(LogContainer.class), any(ServiceCallback.class))).then(getSendAsyncAnswer(new HttpException(503)));
 
-<<<<<<< HEAD
-        DefaultChannel channel = new DefaultChannel(mock(Context.class), UUIDUtils.randomUUID().toString(), mockPersistence, mockIngestion, mCoreHandler);
+        DefaultChannel channel = new DefaultChannel(mock(Context.class), UUIDUtils.randomUUID().toString(), mockPersistence, mockIngestion, mAppCenterHandler);
         channel.addGroup(TEST_GROUP, 1, BATCH_TIME_INTERVAL, MAX_PARALLEL_BATCHES, null, mockListener);
         channel.addGroup(TEST_GROUP + "2", 1, BATCH_TIME_INTERVAL, MAX_PARALLEL_BATCHES, null, null);
-=======
-        DefaultChannel channel = new DefaultChannel(mock(Context.class), UUIDUtils.randomUUID().toString(), mockPersistence, mockIngestion, mAppCenterHandler);
-        channel.addGroup(TEST_GROUP, 1, BATCH_TIME_INTERVAL, MAX_PARALLEL_BATCHES, mockListener);
-        channel.addGroup(TEST_GROUP + "2", 1, BATCH_TIME_INTERVAL, MAX_PARALLEL_BATCHES, null);
->>>>>>> 1ca39f79
 
         /* Enqueuing 1 event. */
         channel.enqueue(mock(Log.class), TEST_GROUP);
@@ -1102,13 +988,8 @@
         when(mockPersistence.getLogs(any(String.class), anyInt(), Matchers.<List<Log>>any()))
                 .then(getGetLogsAnswer(1));
 
-<<<<<<< HEAD
-        DefaultChannel channel = new DefaultChannel(mock(Context.class), UUIDUtils.randomUUID().toString(), mockPersistence, mockIngestion, mCoreHandler);
+        DefaultChannel channel = new DefaultChannel(mock(Context.class), UUIDUtils.randomUUID().toString(), mockPersistence, mockIngestion, mAppCenterHandler);
         channel.addGroup(TEST_GROUP, 1, BATCH_TIME_INTERVAL, MAX_PARALLEL_BATCHES, null, mockListener);
-=======
-        DefaultChannel channel = new DefaultChannel(mock(Context.class), UUIDUtils.randomUUID().toString(), mockPersistence, mockIngestion, mAppCenterHandler);
-        channel.addGroup(TEST_GROUP, 1, BATCH_TIME_INTERVAL, MAX_PARALLEL_BATCHES, mockListener);
->>>>>>> 1ca39f79
 
         /* Enqueuing 1 event. */
         channel.enqueue(mock(Log.class), TEST_GROUP);
@@ -1126,13 +1007,8 @@
         Persistence persistence = mock(Persistence.class);
 
         @SuppressWarnings("ConstantConditions")
-<<<<<<< HEAD
-        DefaultChannel channel = new DefaultChannel(mock(Context.class), UUIDUtils.randomUUID().toString(), persistence, mock(AppCenterIngestion.class), mCoreHandler);
-        channel.addGroup(TEST_GROUP, 50, BATCH_TIME_INTERVAL, MAX_PARALLEL_BATCHES, null, null);
-=======
-        DefaultChannel channel = new DefaultChannel(mock(Context.class), UUIDUtils.randomUUID().toString(), persistence, mock(IngestionHttp.class), mAppCenterHandler);
-        channel.addGroup(TEST_GROUP, 50, BATCH_TIME_INTERVAL, MAX_PARALLEL_BATCHES, null);
->>>>>>> 1ca39f79
+        DefaultChannel channel = new DefaultChannel(mock(Context.class), UUIDUtils.randomUUID().toString(), persistence, mock(AppCenterIngestion.class), mAppCenterHandler);
+        channel.addGroup(TEST_GROUP, 50, BATCH_TIME_INTERVAL, MAX_PARALLEL_BATCHES, null, null);
 
         /* Given we add mock listeners. */
         Channel.Listener listener1 = mock(Channel.Listener.class);
@@ -1211,14 +1087,8 @@
         /* Given a mock channel. */
         Persistence persistence = mock(Persistence.class);
         Ingestion ingestion = mock(Ingestion.class);
-
-<<<<<<< HEAD
-        DefaultChannel channel = new DefaultChannel(mock(Context.class), appSecret, persistence, ingestion, mCoreHandler);
-        channel.addGroup(TEST_GROUP, 50, BATCH_TIME_INTERVAL, MAX_PARALLEL_BATCHES, null, null);
-=======
         DefaultChannel channel = new DefaultChannel(mock(Context.class), appSecret, persistence, ingestion, mAppCenterHandler);
-        channel.addGroup(TEST_GROUP, 50, BATCH_TIME_INTERVAL, MAX_PARALLEL_BATCHES, null);
->>>>>>> 1ca39f79
+        channel.addGroup(TEST_GROUP, 50, BATCH_TIME_INTERVAL, MAX_PARALLEL_BATCHES, null, null);
 
         /* Check log url. */
         String logUrl = "http://mockUrl";
@@ -1244,13 +1114,8 @@
     @Test
     public void withoutIngestion() {
         Persistence persistence = mock(Persistence.class);
-<<<<<<< HEAD
-        DefaultChannel channel = new DefaultChannel(mock(Context.class), UUIDUtils.randomUUID().toString(), persistence, null, mCoreHandler);
+        DefaultChannel channel = new DefaultChannel(mock(Context.class), UUIDUtils.randomUUID().toString(), persistence, null, mAppCenterHandler);
         channel.addGroup(TEST_GROUP, 1, BATCH_TIME_INTERVAL, MAX_PARALLEL_BATCHES, null, null);
-=======
-        DefaultChannel channel = new DefaultChannel(mock(Context.class), UUIDUtils.randomUUID().toString(), persistence, null, mAppCenterHandler);
-        channel.addGroup(TEST_GROUP, 1, BATCH_TIME_INTERVAL, MAX_PARALLEL_BATCHES, null);
->>>>>>> 1ca39f79
         channel.enqueue(mock(Log.class), TEST_GROUP);
         channel.enqueue(mock(Log.class), "other");
         channel.setEnabled(false);
@@ -1263,9 +1128,8 @@
     public void addRemoveGroupListener() {
         Persistence persistence = mock(Persistence.class);
         Ingestion ingestion = mock(Ingestion.class);
-<<<<<<< HEAD
         Channel.Listener listener = spy(new AbstractChannelListener());
-        DefaultChannel channel = new DefaultChannel(mock(Context.class), UUIDUtils.randomUUID().toString(), persistence, ingestion, mCoreHandler);
+        DefaultChannel channel = new DefaultChannel(mock(Context.class), UUIDUtils.randomUUID().toString(), persistence, ingestion, mAppCenterHandler);
         channel.addListener(listener);
         channel.addGroup(TEST_GROUP, 50, BATCH_TIME_INTERVAL, MAX_PARALLEL_BATCHES, null, null);
         verify(listener).onGroupAdded(TEST_GROUP);
@@ -1281,14 +1145,10 @@
         Ingestion defaultIngestion = mock(Ingestion.class);
         Ingestion alternateIngestion = mock(Ingestion.class);
         when(mockPersistence.getLogs(any(String.class), anyInt(), anyListOf(Log.class))).then(getGetLogsAnswer(1));
-        DefaultChannel channel = new DefaultChannel(mock(Context.class), UUIDUtils.randomUUID().toString(), mockPersistence, defaultIngestion, mCoreHandler);
+        DefaultChannel channel = new DefaultChannel(mock(Context.class), UUIDUtils.randomUUID().toString(), mockPersistence, defaultIngestion, mAppCenterHandler);
         channel.addGroup(TEST_GROUP, 1, BATCH_TIME_INTERVAL, MAX_PARALLEL_BATCHES, alternateIngestion, null);
 
         /* Enqueuing 1 event. */
-=======
-        DefaultChannel channel = new DefaultChannel(mock(Context.class), UUIDUtils.randomUUID().toString(), null, ingestion, mAppCenterHandler);
-        channel.addGroup(TEST_GROUP, 1, BATCH_TIME_INTERVAL, MAX_PARALLEL_BATCHES, null);
->>>>>>> 1ca39f79
         channel.enqueue(mock(Log.class), TEST_GROUP);
 
         /* Verify that we have called sendAsync on the ingestion. */
