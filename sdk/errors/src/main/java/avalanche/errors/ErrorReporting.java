package avalanche.errors;

import android.content.Context;
import android.os.SystemClock;
import android.support.annotation.IntDef;
import android.support.annotation.NonNull;
import android.support.annotation.Nullable;
import android.support.annotation.VisibleForTesting;

import org.json.JSONException;

import java.io.File;
import java.io.IOException;
import java.lang.annotation.Retention;
import java.lang.annotation.RetentionPolicy;
import java.util.HashMap;
import java.util.Iterator;
import java.util.LinkedHashMap;
import java.util.Map;
import java.util.UUID;

import avalanche.core.AbstractAvalancheFeature;
import avalanche.core.channel.AvalancheChannel;
import avalanche.core.ingestion.models.Log;
import avalanche.core.ingestion.models.json.DefaultLogSerializer;
import avalanche.core.ingestion.models.json.LogFactory;
import avalanche.core.ingestion.models.json.LogSerializer;
import avalanche.core.utils.AvalancheLog;
import avalanche.core.utils.StorageHelper;
import avalanche.errors.ingestion.models.JavaErrorLog;
import avalanche.errors.ingestion.models.json.JavaErrorLogFactory;
import avalanche.errors.model.ErrorReport;
import avalanche.errors.model.TestCrashException;
import avalanche.errors.utils.ErrorLogHelper;

/**
 * Error reporting feature set.
 */
public class ErrorReporting extends AbstractAvalancheFeature {

    /**
     * Constant for SEND crash report.
     */
    public static final int SEND = 0;

    /**
     * Constant for DO NOT SEND crash report.
     */
    public static final int DONT_SEND = 1;

    /**
     * Constant for ALWAYS SEND crash reports.
     */
    public static final int ALWAYS_SEND = 2;

    /**
     * Preference storage key for ALWAYS SEND.
     */
    /* TODO maybe add an API to reset and make that private. */
    @VisibleForTesting
    public static final String PREF_KEY_ALWAYS_SEND = "avalanche.errors.crash.always.send";

    /**
     * Group for sending logs.
     */
    @VisibleForTesting
    static final String ERROR_GROUP = "group_errors";

    /**
     * Default error reporting listener.
     */
    private static final ErrorReportingListener DEFAULT_ERROR_REPORTING_LISTENER = new DefaultErrorReportingListener();

    /**
     * Singleton.
     */
    private static ErrorReporting sInstance = null;

    /**
     * Log factories managed by this feature.
     */
    private final Map<String, LogFactory> mFactories;

    /**
     * Error reports not processed yet.
     */
    private final Map<UUID, ErrorLogReport> mUnprocessedErrorReports;

    /**
     * Cache for reports that are queued to channel but not yet sent.
     */
    private final Map<UUID, ErrorLogReport> mErrorReportCache;

    /**
     * Log serializer.
     */
    private LogSerializer mLogSerializer;

    /**
     * Application context.
     */
    private Context mContext;

    /**
     * Timestamp of initialization.
     */
    private long mInitializeTimestamp;

    /**
     * Crash handler.
     */
    private UncaughtExceptionHandler mUncaughtExceptionHandler;

    /**
     * Custom error reporting listener.
     */
    private ErrorReportingListener mErrorReportingListener;

<<<<<<< HEAD
    /**
     * Error log and error report mapping.
     */
    private Map<UUID, ErrorLogReportPair> mErrorReportMap;

    private ErrorReport mLastSessionErrorReport;

=======
>>>>>>> f121f8db
    private ErrorReporting() {
        mFactories = new HashMap<>();
        mFactories.put(JavaErrorLog.TYPE, JavaErrorLogFactory.getInstance());
        mLogSerializer = new DefaultLogSerializer();
        mLogSerializer.addLogFactory(JavaErrorLog.TYPE, JavaErrorLogFactory.getInstance());
        mErrorReportingListener = DEFAULT_ERROR_REPORTING_LISTENER;
        mUnprocessedErrorReports = new LinkedHashMap<>();
        mErrorReportCache = new LinkedHashMap<>();
    }

    @NonNull
    public static synchronized ErrorReporting getInstance() {
        if (sInstance == null) {
            sInstance = new ErrorReporting();
        }
        return sInstance;
    }


    @VisibleForTesting
    static synchronized void unsetInstance() {
        sInstance = null;
    }

    public static boolean isEnabled() {
        return getInstance().isInstanceEnabled();
    }

    public static void setEnabled(boolean enabled) {
        getInstance().setInstanceEnabled(enabled);
    }

    /**
     * Generates crash for test purpose.
     */
    public static void generateTestCrash() {
        throw new TestCrashException();
    }

    /**
     * Sets an error reporting listener.
     *
     * @param listener The custom error reporting listener.
     */
    public static void setListener(ErrorReportingListener listener) {
        getInstance().setInstanceListener(listener);
    }

    /**
     * Notifies a user confirmation for crashes.
     *
     * @param userConfirmation A response of the confirmation. Should be one of {@link #SEND}, {@link #DONT_SEND} or {@link #ALWAYS_SEND}
     * @see #SEND
     * @see #DONT_SEND
     * @see #ALWAYS_SEND
     */
    public static void notifyUserConfirmation(@ConfirmationDef int userConfirmation) {
        getInstance().handleUserConfirmation(userConfirmation);
    }

    /**
     * Provides information whether the app crashed in its last session.
     *
     * @return {@code true} if a crash was recorded in the last session, otherwise {@code false}.
     */
    public static boolean hasCrashedInLastSession() {
        return getInstance().mLastSessionErrorReport != null;
    }

    /**
     * Provides information about any available error report from the last session, if it crashed.
     *
     * @return The error report from the last session if one was set.
     */
    @Nullable
    public static ErrorReport getLastSessionErrorReport() {
        return getInstance().mLastSessionErrorReport;
    }

    @Override
    public synchronized void setInstanceEnabled(boolean enabled) {
        super.setInstanceEnabled(enabled);
        initialize();
        if (!enabled) {
            for (File file : ErrorLogHelper.getErrorStorageDirectory().listFiles()) {
                AvalancheLog.debug("Deleting file " + file);
                if (!file.delete()) {
                    AvalancheLog.warn("Failed to delete file " + file);
                }
            }
            AvalancheLog.info("Deleted error reporting local files");
        }
    }

    @Override
    public synchronized void onChannelReady(@NonNull Context context, @NonNull AvalancheChannel channel) {
        super.onChannelReady(context, channel);
        mContext = context;
        initialize();
        if (isInstanceEnabled()) {
            processPendingErrors();
        }
    }

    @Override
    public Map<String, LogFactory> getLogFactories() {
        return mFactories;
    }

    @Override
    protected String getGroupName() {
        return ERROR_GROUP;
    }

    @Override
    protected int getTriggerCount() {
        return 1;
    }

    @Override
    protected AvalancheChannel.GroupListener getChannelListener() {
        return new AvalancheChannel.GroupListener() {
            private static final int BEFORE_SENDING = 0;
            private static final int SENDING_SUCCEEDED = 1;
            private static final int SENDING_FAILED = 2;

            private void callback(int type, Log log, Exception e) {
                if (log instanceof JavaErrorLog) {
                    JavaErrorLog errorLog = (JavaErrorLog) log;
                    ErrorReport report = buildErrorReport(errorLog);
                    UUID id = errorLog.getId();
                    if (report != null) {

                        if (type == BEFORE_SENDING) {
                            mErrorReportingListener.onBeforeSending(report);
                        } else {

                            /* Clean up before calling callbacks. */
                            removeStoredThrowable(id);

                            if (type == SENDING_SUCCEEDED) {
                                mErrorReportingListener.onSendingSucceeded(report);
                            } else {
                                mErrorReportingListener.onSendingFailed(report, e);
                            }
                        }
                    } else
                        AvalancheLog.warn("Cannot find error report for the error log: " + id);
                } else {
                    AvalancheLog.warn("A different type of log comes to error reporting: " + log.getClass().getName());
                }
            }

            @Override
            public void onBeforeSending(Log log) {
                callback(BEFORE_SENDING, log, null);
            }

            @Override
            public void onSuccess(Log log) {
                callback(SENDING_SUCCEEDED, log, null);
            }

            @Override
            public void onFailure(Log log, Exception e) {
                callback(SENDING_FAILED, log, e);
            }
        };
    }

    /**
     * Get initialization timestamp.
     *
     * @return initialization timestamp expressed using {@link SystemClock#elapsedRealtime()}.
     */
    synchronized long getInitializeTimestamp() {
        return mInitializeTimestamp;
    }

    private void initialize() {
        boolean enabled = isInstanceEnabled();
        mInitializeTimestamp = enabled ? SystemClock.elapsedRealtime() : -1;

        if (!enabled) {
            if (mUncaughtExceptionHandler != null) {
                mUncaughtExceptionHandler.unregister();
                mUncaughtExceptionHandler = null;
            }
        } else if (mContext != null) {
            mUncaughtExceptionHandler = new UncaughtExceptionHandler(mContext);
            mUncaughtExceptionHandler.register();
        }

        File logFile = ErrorLogHelper.getLastErrorLogFile();
        if (logFile != null) {
            String logfileContents = StorageHelper.InternalStorage.read(logFile);
            try {
                JavaErrorLog log = (JavaErrorLog) mLogSerializer.deserializeLog(logfileContents);
                if (log != null) {
                    mLastSessionErrorReport = buildErrorReport(log);
                }
            } catch (JSONException e) {
                AvalancheLog.error("Error parsing last session error log", e);
            }
        }
    }

    private void processPendingErrors() {
        for (File logFile : ErrorLogHelper.getStoredErrorLogFiles()) {
            AvalancheLog.debug("Process pending error file: " + logFile);
            String logfileContents = StorageHelper.InternalStorage.read(logFile);
            try {
                JavaErrorLog log = (JavaErrorLog) mLogSerializer.deserializeLog(logfileContents);
                if (log != null) {
                    UUID id = log.getId();
                    if (mErrorReportingListener.shouldProcess(buildErrorReport(log))) {
                        mUnprocessedErrorReports.put(id, mErrorReportCache.get(id));
                    } else {
                        ErrorLogHelper.removeStoredErrorLogFile(id);
                        removeStoredThrowable(id);
                    }
                }
            } catch (JSONException e) {
                AvalancheLog.error("Error parsing error log", e);
            }
        }

        if (mUnprocessedErrorReports.size() > 0 &&
                (StorageHelper.PreferencesStorage.getBoolean(PREF_KEY_ALWAYS_SEND, false)
                        || !mErrorReportingListener.shouldAwaitUserConfirmation())) {
            handleUserConfirmation(SEND);
        }
    }

    @VisibleForTesting
    ErrorReport buildErrorReport(JavaErrorLog log) {
        UUID id = log.getId();
        if (mErrorReportCache.containsKey(id)) {
            return mErrorReportCache.get(id).report;
        } else {
            File file = ErrorLogHelper.getStoredThrowableFile(id);
            if (file != null) {
                try {
                    Throwable throwable = StorageHelper.InternalStorage.readObject(file);
                    ErrorReport report = ErrorLogHelper.getErrorReportFromErrorLog(log, throwable);
                    mErrorReportCache.put(id, new ErrorLogReport(log, report));
                    return report;
                } catch (ClassNotFoundException ignored) {
                    AvalancheLog.error("Cannot read throwable file " + file.getName(), ignored);
                } catch (IOException ignored) {
                    AvalancheLog.error("Cannot access serialized throwable file " + file.getName(), ignored);
                }
            }
        }
        return null;
    }

    private void removeStoredThrowable(UUID id) {
        mErrorReportCache.remove(id);
        ErrorLogHelper.removeStoredThrowableFile(id);
    }

    @VisibleForTesting
    ErrorReportingListener getInstanceListener() {
        return mErrorReportingListener;
    }

    @VisibleForTesting
    synchronized void setInstanceListener(ErrorReportingListener listener) {
        if (listener == null) {
            listener = DEFAULT_ERROR_REPORTING_LISTENER;
        }
        mErrorReportingListener = listener;
    }

    @VisibleForTesting
    private synchronized void handleUserConfirmation(@ConfirmationDef int userConfirmation) {
        if (userConfirmation == DONT_SEND) {

            /* Clean up all pending error log and throwable files. */
            for (Iterator<UUID> iterator = mUnprocessedErrorReports.keySet().iterator(); iterator.hasNext(); ) {
                UUID id = iterator.next();
                iterator.remove();
                ErrorLogHelper.removeStoredErrorLogFile(id);
                removeStoredThrowable(id);
            }
            return;
        }

        if (userConfirmation == ALWAYS_SEND) {
            StorageHelper.PreferencesStorage.putBoolean(PREF_KEY_ALWAYS_SEND, true);
        }

        Iterator<Map.Entry<UUID, ErrorLogReport>> unprocessedIterator = mUnprocessedErrorReports.entrySet().iterator();
        while (unprocessedIterator.hasNext()) {

            /* TODO (jaelim): Attach the return value to the log. */
            Map.Entry<UUID, ErrorLogReport> unprocessedEntry = unprocessedIterator.next();
            ErrorLogReport errorLogReport = unprocessedEntry.getValue();
            mErrorReportingListener.getErrorAttachment(errorLogReport.report);
            mChannel.enqueue(errorLogReport.log, ERROR_GROUP);

            /* Clean up an error log file and map entry. */
            unprocessedIterator.remove();
            ErrorLogHelper.removeStoredErrorLogFile(unprocessedEntry.getKey());
        }
    }

    @VisibleForTesting
    void setLogSerializer(LogSerializer logSerializer) {
        mLogSerializer = logSerializer;
    }

    @Retention(RetentionPolicy.SOURCE)
    @IntDef({
            SEND,
            DONT_SEND,
            ALWAYS_SEND
    })
    private @interface ConfirmationDef {
    }

    /**
     * Default error reporting listener class.
     */
    private static class DefaultErrorReportingListener extends AbstractErrorReportingListener {
    }

    /**
     * Class holding an error log and its corresponding error report.
     */
    private static class ErrorLogReport {
        private final JavaErrorLog log;

        private final ErrorReport report;

        private ErrorLogReport(JavaErrorLog log, ErrorReport report) {
            this.log = log;
            this.report = report;
        }
    }
}<|MERGE_RESOLUTION|>--- conflicted
+++ resolved
@@ -116,16 +116,8 @@
      */
     private ErrorReportingListener mErrorReportingListener;
 
-<<<<<<< HEAD
-    /**
-     * Error log and error report mapping.
-     */
-    private Map<UUID, ErrorLogReportPair> mErrorReportMap;
-
     private ErrorReport mLastSessionErrorReport;
-
-=======
->>>>>>> f121f8db
+    
     private ErrorReporting() {
         mFactories = new HashMap<>();
         mFactories.put(JavaErrorLog.TYPE, JavaErrorLogFactory.getInstance());
