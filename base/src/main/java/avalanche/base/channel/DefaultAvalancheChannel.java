--- conflicted
+++ resolved
@@ -24,6 +24,7 @@
 import avalanche.base.persistence.AvalancheDatabasePersistence;
 import avalanche.base.persistence.AvalanchePersistence;
 import avalanche.base.utils.AvalancheLog;
+import avalanche.base.utils.IdHelper;
 import avalanche.base.utils.NetworkStateHelper;
 
 public class DefaultAvalancheChannel implements AvalancheChannel {
@@ -136,15 +137,10 @@
     /**
      * Creates and initializes a new instance.
      */
-    public DefaultAvalancheChannel(@NonNull Context context, @NonNull UUID appKey, @NonNull UUID installId, @NonNull LogSerializer logSerializer) {
+    public DefaultAvalancheChannel(@NonNull Context context, @NonNull UUID appKey, @NonNull LogSerializer logSerializer) {
         mAppKey = appKey;
-<<<<<<< HEAD
-        mInstallId = installId;
-        mPersistence = new DefaultAvalanchePersistence();
-=======
         mInstallId = IdHelper.getInstallId();
         mPersistence = new AvalancheDatabasePersistence();
->>>>>>> 1f6d81b6
         AvalancheIngestionHttp api = new AvalancheIngestionHttp();
         api.setUrlConnectionFactory(new DefaultUrlConnectionFactory());
         api.setLogSerializer(logSerializer);
@@ -197,11 +193,6 @@
         return mAnalyticsCounter;
     }
 
-    /**
-     * Setter to be able to inject a new mock during testing.
-     *
-     * @param ingestion
-     */
     void setIngestion(AvalancheIngestion ingestion) {
         this.mIngestion = ingestion;
     }
