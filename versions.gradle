// Version constants

ext {
<<<<<<< HEAD
    versionCode = 34
    versionName = '1.5.2'
=======
    versionCode = 35
    versionName = '1.6.1'
>>>>>>> 46faac2f
    minSdkVersion = 15
    targetSdkVersion = 27
    compileSdkVersion = 27
    supportLibVersion = '27.1.1'
    firebaseLibVersion = '11.6.2'
}<|MERGE_RESOLUTION|>--- conflicted
+++ resolved
@@ -1,13 +1,8 @@
 // Version constants
 
 ext {
-<<<<<<< HEAD
-    versionCode = 34
-    versionName = '1.5.2'
-=======
     versionCode = 35
     versionName = '1.6.1'
->>>>>>> 46faac2f
     minSdkVersion = 15
     targetSdkVersion = 27
     compileSdkVersion = 27
